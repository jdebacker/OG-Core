--- conflicted
+++ resolved
@@ -36,20 +36,12 @@
 
     Returns: r
     '''
-
-<<<<<<< HEAD
-    # alpha, delta = params
-    # r = (alpha * Y / K) - delta
-    Z, gamma, epsilon, delta = params
+    Z, gamma, epsilon, delta, tau_b, delta_tau = params
     if epsilon == 0:
-        r = gamma - delta
-    else:
-        r = ((Z**((epsilon-1)/epsilon))*(((gamma*Y)/K)**(1/epsilon))) - delta
-        
-=======
-    alpha, delta, tau_b, delta_tau = params
-    r = (1-tau_b)*(alpha * Y / K) - delta + tau_b*delta_tau
->>>>>>> b967d919
+        r = (1-tau_b)*gamma - delta
+    else:
+        r = (1-tau_b)*((Z**((epsilon-1)/epsilon))*(((gamma*Y)/K)**(1/epsilon))) - delta + tau_b*delta_tau
+
     return r
 
 
@@ -202,21 +194,16 @@
     Returns: r
     '''
 
-<<<<<<< HEAD
-    Z, gamma, epsilon, delta = params
+    Z, gamma, epsilon, delta, tau_b, delta_tau = params
     print 'USING firm.getK()'
     if epsilon == 1:
-        K = (gamma*Z/(r+delta))**(1/(1-gamma)) * L
+        K = ((1-tau_b)*gamma*Z/(r+delta-(tau_b*delta_tau)))**(1/(1-gamma)) * L
     elif epsilon == 0:
         K = (1-((1-gamma)*L))/gamma
     else:
-        K = (((1-gamma)**(1/(epsilon-1)))*(((((r+delta)**(epsilon-1))*(gamma**((1-epsilon)/epsilon))
+        K = ((1-tau_b)*((1-gamma)**(1/(epsilon-1)))*(((((r+delta-(tau_b*delta_tau))**(epsilon-1))*(gamma**((1-epsilon)/epsilon))
              *(Z**(1-epsilon)))-(gamma**(1/epsilon)))**(epsilon/(1-epsilon)))*L)
 
     print 'USING firm.getK()'
 
-=======
-    alpha, delta, Z, tau_b, delta_tau = params
-    K = (((1-tau_b)*alpha*Z)/(r+delta-(tau_b*delta_tau)))**(1/(1-alpha)) * L
->>>>>>> b967d919
     return K