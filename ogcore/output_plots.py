--- conflicted
+++ resolved
@@ -7,13 +7,6 @@
                               CBO_UNITS, DEFAULT_START_YEAR)
 import ogcore.utils as utils
 from ogcore.utils import Inequality
-<<<<<<< HEAD
-CUR_PATH = os.path.split(os.path.abspath(__file__))[0]
-# style_file = os.path.join('https://raw.githubusercontent.com/PSLmodels/OG-Core/master/ogcore/OGcorePlots.mplstyle')
-style_file = os.path.join(CUR_PATH, 'OGcorePlots.mplstyle')
-plt.style.use(style_file)
-=======
->>>>>>> d8030716
 
 
 def plot_aggregates(base_tpi, base_params, reform_tpi=None,
