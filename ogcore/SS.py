--- conflicted
+++ resolved
@@ -145,13 +145,8 @@
     '''
     # unpack variables to pass to function
     if p.budget_balance:
-<<<<<<< HEAD
         bssmat, nssmat, r, w, BQ, TR, factor = outer_loop_vars
-        r_hh = r
-=======
-        bssmat, nssmat, r, BQ, TR, factor = outer_loop_vars
         r_p = r
->>>>>>> 98a2db00
         Y = 1.0  # placeholder
         K = 1.0  # placeholder
     else:
@@ -352,17 +347,11 @@
     (Dss, D_d_ss, D_f_ss, new_borrowing, debt_service,
      new_borrowing_f) = fiscal.get_D_ss(r_gov_ss, Y, p)
     # K_demand_open_ss = firm.get_K(Lss, p.world_int_rate[-1], p, 'SS')
-    K_demand_open_ss = K_demand_open = firm.get_K_new(p.world_int_rate[-1], K_g_ss, Lss, p, 'SS')
+    K_demand_open_ss = firm.get_K_new(p.world_int_rate[-1], K_g_ss, Lss, p, 'SS')
     Kss, K_d_ss, K_f_ss = aggr.get_K_splits(
         Bss, K_demand_open_ss, D_d_ss, p.zeta_K[-1])
-<<<<<<< HEAD
-    r_hh_ss = aggr.get_r_hh(rss, r_gov_ss, Kss, Dss)
+    r_p_ss = aggr.get_r_p(rss, r_gov_ss, Kss, Dss)
     # Note that implicitly in this computation is that immigrants'
-=======
-    Yss = firm.get_Y(Kss, Lss, p, 'SS')
-    r_p_ss = aggr.get_r_p(rss, r_gov_ss, Kss, Dss)
-    # Note that implicity in this computation is that immigrants'
->>>>>>> 98a2db00
     # wealth is all in the form of private capital
     I_d_ss = aggr.get_I(bssmat_splus1, K_d_ss, K_d_ss, p, 'SS')
     Iss = aggr.get_I(bssmat_splus1, Kss, Kss, p, 'SS')
@@ -417,13 +406,8 @@
     # net foreign borrowing
     debt_service_f = fiscal.get_debt_service_f(r_p_ss, D_f_ss)
     RC = aggr.resource_constraint(
-<<<<<<< HEAD
         Yss, Css, Gss, I_d_ss, I_g_ss, K_f_ss, new_borrowing_f, debt_service_f,
-        r_hh_ss, p)
-=======
-        Yss, Css, Gss, I_d_ss, K_f_ss, new_borrowing_f, debt_service_f,
         r_p_ss, p)
->>>>>>> 98a2db00
     if VERBOSE:
         print('Foreign debt holdings = ', D_f_ss)
         print('Foreign capital holdings = ', K_f_ss)
