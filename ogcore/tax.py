--- conflicted
+++ resolved
@@ -143,14 +143,10 @@
         factor (scalar): scaling factor converting model units to
             dollars
         e (Numpy array): effective labor units
-<<<<<<< HEAD
         etr_params (array_like or function): effective tax rate function
             parameters or nonparametric function
-=======
-        etr_params (Numpy array): effective tax rate function parameters
         labor_noncompliance_rate (Numpy array): income tax noncompliance rate for labor income
         capital_noncompliance_rate (Numpy array): income tax noncompliance rate for capital income
->>>>>>> 40bf4964
         p (OG-Core Specifications object): model parameters
 
     Returns:
@@ -196,15 +192,11 @@
         mtr_capital (bool): whether to compute the marginal tax rate on
             capital income or labor income
         e (Numpy array): effective labor units
-<<<<<<< HEAD
         etr_params (array_like or function): effective tax rate function
             parameters or nonparametric function
         mtr_params (array_like or function): marginal tax rate function
             parameters or nonparametric function
-=======
-        etr_params (Numpy array): effective tax rate function parameters
         noncompliance_rate (Numpy array): income tax noncompliance rate
->>>>>>> 40bf4964
         p (OG-Core Specifications object): model parameters
 
     Returns:
