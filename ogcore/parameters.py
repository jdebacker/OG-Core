--- conflicted
+++ resolved
@@ -132,19 +132,9 @@
         # Extend parameters that may vary over the time path
         # those that vary over m: 'Z', 'cit_rate',
         tp_param_list = [
-<<<<<<< HEAD
-            'alpha_G', 'alpha_T', 'world_int_rate_annual',
-            'adjustment_factor_for_cit_receipts', 'tau_bq',
-            'tau_payroll', 'h_wealth', 'm_wealth', 'p_wealth',
-            'retirement_age', 'replacement_rate_adjust', 'zeta_D',
-            'zeta_K']
-=======
             "alpha_G",
             "alpha_T",
-            "Z",
             "world_int_rate_annual",
-            "delta_tau_annual",
-            "cit_rate",
             "adjustment_factor_for_cit_receipts",
             "tau_bq",
             "tau_payroll",
@@ -156,7 +146,6 @@
             "zeta_D",
             "zeta_K",
         ]
->>>>>>> c1146f9f
         for item in tp_param_list:
             this_attr = getattr(self, item)
             if this_attr.ndim > 1:
@@ -177,49 +166,65 @@
             )
             setattr(self, item, this_attr)
         # Deal with parameters that vary across industry and over time
-        tp_param_list2 = ['Z', 'delta_tau_annual', 'cit_rate']
+        tp_param_list2 = ["Z", "delta_tau_annual", "cit_rate"]
         for item in tp_param_list2:
             this_attr = getattr(self, item)
-            print('Parameter ', item, 'has shape', this_attr.shape)
+            print("Parameter ", item, "has shape", this_attr.shape)
             if this_attr.ndim == 1:
-                print('We here')
+                print("We here")
                 # case where enter single number, so assume constant
                 # across years and industries
                 if this_attr.shape[0] == 1:
-                    this_attr = np.ones((self.T + self.S, self.M)) * \
-                        this_attr[0]
+                    this_attr = (
+                        np.ones((self.T + self.S, self.M)) * this_attr[0]
+                    )
                 # case where user enters just one year for all industries
                 if this_attr.shape[0] == self.M:
-                    this_attr = np.tile(this_attr.reshape(1, self.M), (self.T + self.S, 1))
+                    this_attr = np.tile(
+                        this_attr.reshape(1, self.M), (self.T + self.S, 1)
+                    )
                 else:
                     # case where user enters multiple years for one industry
                     # will assume they implied values the same across industries
-                    this_attr = np.concatenate((
-                        this_attr, np.ones((
-                            self.T + self.S - this_attr.size)) *
-                        this_attr[-1]))
+                    this_attr = np.concatenate(
+                        (
+                            this_attr,
+                            np.ones((self.T + self.S - this_attr.size))
+                            * this_attr[-1],
+                        )
+                    )
                     this_attr = np.tile(
-                        this_attr.reshape(self.T + self.S, 1),
-                        (1, self.M))
+                        this_attr.reshape(self.T + self.S, 1), (1, self.M)
+                    )
                 this_attr = np.squeeze(this_attr, axis=2)
             elif this_attr.ndim == 2:
-                print('Two off bat')
+                print("Two off bat")
                 if this_attr.shape[1] > 1 and this_attr.shape[1] != self.M:
                     print(
-                        'please provide values of ' + item +
-                        ' for each industry (or one if common across ' +
-                        'industries')
+                        "please provide values of "
+                        + item
+                        + " for each industry (or one if common across "
+                        + "industries"
+                    )
                     assert False
                 if this_attr.shape[1] == 1:
                     this_attr = np.tile(
-                        this_attr.reshape(
-                            this_attr.shape[0], 1), (1, self.M))
+                        this_attr.reshape(this_attr.shape[0], 1), (1, self.M)
+                    )
                 if this_attr.shape[0] > self.T + self.S:
-                    this_attr = this_attr[:self.T + self.S, :]
-                this_attr = np.concatenate((
-                    this_attr, np.ones(
-                        (self.T + self.S - this_attr.shape[0],
-                         this_attr.shape[1])) * this_attr[-1, :]))
+                    this_attr = this_attr[: self.T + self.S, :]
+                this_attr = np.concatenate(
+                    (
+                        this_attr,
+                        np.ones(
+                            (
+                                self.T + self.S - this_attr.shape[0],
+                                this_attr.shape[1],
+                            )
+                        )
+                        * this_attr[-1, :],
+                    )
+                )
             setattr(self, item, this_attr)
         # Deal with tax parameters that maybe age and time specific
         tax_params_to_TP = [
@@ -356,18 +361,12 @@
         # and as the denominator CIT receipts/GDP from the
         # model with baseline parameterization and no adjustment to the
         # CIT_rate
-<<<<<<< HEAD
-        self.tau_b = (self.cit_rate * self.c_corp_share_of_assets *
-                      self.adjustment_factor_for_cit_receipts.reshape(self.adjustment_factor_for_cit_receipts.shape[0], 1))
-        self.delta_tau = (
-            -1 * rate_conversion(-1 * self.delta_tau_annual,
-                                 self.starting_age, self.ending_age,
-                                 self.S))
-=======
         self.tau_b = (
             self.cit_rate
             * self.c_corp_share_of_assets
-            * self.adjustment_factor_for_cit_receipts
+            * self.adjustment_factor_for_cit_receipts.reshape(
+                self.adjustment_factor_for_cit_receipts.shape[0], 1
+            )
         )
         self.delta_tau = -1 * rate_conversion(
             -1 * self.delta_tau_annual,
@@ -375,7 +374,6 @@
             self.ending_age,
             self.S,
         )
->>>>>>> c1146f9f
 
         # for constant demographics
         if self.constant_demographics:
