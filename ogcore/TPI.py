--- conflicted
+++ resolved
@@ -109,16 +109,10 @@
     return initial_values, ss_vars, theta, baseline_values
 
 
-<<<<<<< HEAD
-def firstdoughnutring(guesses, r, w, p_tilde, bq, tr, theta, factor, ubi, j, initial_b,
-                      p):
-    '''
-=======
 def firstdoughnutring(
-    guesses, r, w, bq, tr, theta, factor, ubi, j, initial_b, p
+    guesses, r, w, p_tilde, bq, tr, theta, factor, ubi, j, initial_b, p
 ):
     """
->>>>>>> c1146f9f
     Solves the first entries of the upper triangle of the twist doughnut. This
     is separate from the main TPI function because the values of b and n are
     scalars, so it is easier to just have a separate function for these cases.
@@ -148,27 +142,10 @@
     b_s = float(initial_b[-2, j])
 
     # Find errors from FOC for savings and FOC for labor supply
-<<<<<<< HEAD
-    error1 = household.FOC_savings(np.array([r]), np.array([w]), np.array([p_tilde]), b_s,
-                                   np.array([b_splus1]), np.array([n]),
-                                   np.array([bq]), factor,
-                                   np.array([tr]), np.array([ubi]), theta[j],
-                                   p.e[-1, j], p.rho[-1],
-                                   np.array([p.tau_c[0, -1, j]]),
-                                   p.etr_params[0, -1, :],
-                                   p.mtry_params[0, -1, :], None, j, p,
-                                   'TPI_scalar')
-
-    error2 = household.FOC_labor(
-        np.array([r]), np.array([w]), np.array([p_tilde]), b_s, b_splus1, np.array([n]),
-        np.array([bq]), factor, np.array([tr]), np.array([ubi]), theta[j],
-        p.chi_n[-1], p.e[-1, j], np.array([p.tau_c[0, -1, j]]),
-        p.etr_params[0, -1, :], p.mtrx_params[0, -1, :], None, j, p,
-        'TPI_scalar')
-=======
     error1 = household.FOC_savings(
         np.array([r]),
         np.array([w]),
+        np.array([p_tilde]),
         b_s,
         np.array([b_splus1]),
         np.array([n]),
@@ -191,6 +168,7 @@
     error2 = household.FOC_labor(
         np.array([r]),
         np.array([w]),
+        np.array([p_tilde]),
         b_s,
         b_splus1,
         np.array([n]),
@@ -209,7 +187,6 @@
         p,
         "TPI_scalar",
     )
->>>>>>> c1146f9f
 
     if n <= 0 or n >= 1:
         error2 += 1e12
@@ -219,16 +196,11 @@
     return [np.squeeze(error1)] + [np.squeeze(error2)]
 
 
-<<<<<<< HEAD
-def twist_doughnut(guesses, r, w, p_tilde, bq, tr, theta, factor, ubi, j, s, t,
-                   tau_c, etr_params, mtrx_params, mtry_params,
-                   initial_b, p):
-    '''
-=======
 def twist_doughnut(
     guesses,
     r,
     w,
+    p_tilde,
     bq,
     tr,
     theta,
@@ -245,7 +217,6 @@
     p,
 ):
     """
->>>>>>> c1146f9f
     Solves the upper triangle of time path iterations. These are the agents who
     are alive at time T=0 so that we do not solve for their full lifetime (so
     of their life was before the model begins).
@@ -289,33 +260,18 @@
         b_s = np.array([(initial_b[-(s + 3), j])] + list(b_guess[:-1]))
 
     b_splus1 = b_guess
-<<<<<<< HEAD
-    w_s = w[t:t + length]
-    r_s = r[t:t + length]
-    p_tilde_s = p_tilde[t:t + length]
-=======
     w_s = w[t : t + length]
     r_s = r[t : t + length]
->>>>>>> c1146f9f
+    p_tilde_s = p_tilde[t : t + length]
     n_s = n_guess
     chi_n_s = p.chi_n[-length:]
     e_s = p.e[-length:, j]
     rho_s = p.rho[-length:]
 
-<<<<<<< HEAD
-    error1 = household.FOC_savings(r_s, w_s, p_tilde_s, b_s, b_splus1, n_s, bq,
-                                   factor, tr, ubi, theta, e_s, rho_s,
-                                   tau_c, etr_params, mtry_params, t,
-                                   j, p, 'TPI')
-
-    error2 = household.FOC_labor(r_s, w_s, p_tilde_s, b_s, b_splus1, n_s, bq,
-                                 factor, tr, ubi, theta, chi_n_s, e_s,
-                                 tau_c, etr_params, mtrx_params, t, j,
-                                 p, 'TPI')
-=======
     error1 = household.FOC_savings(
         r_s,
         w_s,
+        p_tilde_s,
         b_s,
         b_splus1,
         n_s,
@@ -338,6 +294,7 @@
     error2 = household.FOC_labor(
         r_s,
         w_s,
+        p_tilde_s,
         b_s,
         b_splus1,
         n_s,
@@ -356,7 +313,6 @@
         p,
         "TPI",
     )
->>>>>>> c1146f9f
 
     # Check and punish constraint violations
     mask1 = n_guess < 0
@@ -410,10 +366,10 @@
     """
     (K0, b_sinit, b_splus1init, factor, initial_b, initial_n) = initial_values
     guesses_b, guesses_n = guesses
-    r_p, r, w, p_m, BQ, TR, theta = outer_loop_vars #TODO: might need Y here
+    r_p, r, w, p_m, BQ, TR, theta = outer_loop_vars  # TODO: might need Y here
 
     # compute composite good price
-    p_tilde = aggr.get_ptilde(p_m, p.alpha_c, 'TPI')
+    p_tilde = aggr.get_ptilde(p_m, p.alpha_c, "TPI")
     # compute bq
     bq = household.get_bq(BQ, None, p, "TPI")
     # compute tr
@@ -425,17 +381,12 @@
     euler_errors = np.zeros((p.T, 2 * p.S))
 
     solutions = opt.root(
-<<<<<<< HEAD
-        firstdoughnutring, [guesses_b[0, -1], guesses_n[0, -1]],
-        args=(r_p[0], w[0], p_tilde[0], bq[0, -1, j], tr[0, -1, j],
-              theta * p.replacement_rate_adjust[0], factor, ubi[0, -1, j],
-              j, initial_b, p), method=p.FOC_root_method, tol=MINIMIZER_TOL)
-=======
         firstdoughnutring,
         [guesses_b[0, -1], guesses_n[0, -1]],
         args=(
             r_p[0],
             w[0],
+            p_tilde[0],
             bq[0, -1, j],
             tr[0, -1, j],
             theta * p.replacement_rate_adjust[0],
@@ -448,7 +399,6 @@
         method=p.FOC_root_method,
         tol=MINIMIZER_TOL,
     )
->>>>>>> c1146f9f
     b_mat[0, -1], n_mat[0, -1] = solutions.x[0], solutions.x[1]
 
     for s in range(p.S - 2):  # Upper triangle
@@ -478,22 +428,12 @@
                 p.mtry_params[: p.S, :, i], p.S - (s + 2)
             )
         solutions = opt.root(
-<<<<<<< HEAD
-            twist_doughnut, list(b_guesses_to_use) + list(n_guesses_to_use),
-            args=(r_p, w, p_tilde, bq_to_use, tr_to_use,
-                  theta_to_use, factor, ubi_to_use, j, s, 0,
-                  tau_c_to_use, etr_params_to_use,
-                  mtrx_params_to_use, mtry_params_to_use,
-                  initial_b, p),
-            method=p.FOC_root_method, tol=MINIMIZER_TOL)
-
-        b_vec = solutions.x[:int(len(solutions.x) / 2)]
-=======
             twist_doughnut,
             list(b_guesses_to_use) + list(n_guesses_to_use),
             args=(
                 r_p,
                 w,
+                p_tilde,
                 bq_to_use,
                 tr_to_use,
                 theta_to_use,
@@ -514,7 +454,6 @@
         )
 
         b_vec = solutions.x[: int(len(solutions.x) / 2)]
->>>>>>> c1146f9f
         b_mat[ind2, p.S - (s + 2) + ind2] = b_vec
         n_vec = solutions.x[int(len(solutions.x) / 2) :]
         n_mat[ind2, p.S - (s + 2) + ind2] = n_vec
@@ -544,19 +483,12 @@
             )
 
         solutions = opt.root(
-<<<<<<< HEAD
-            twist_doughnut, list(b_guesses_to_use) + list(n_guesses_to_use),
-            args=(r_p, w, p_tilde, bq_to_use, tr_to_use, theta_to_use,
-                  factor, ubi_to_use, j, None, t, tau_c_to_use,
-                  etr_params_to_use, mtrx_params_to_use,
-                  mtry_params_to_use, initial_b, p), method=p.FOC_root_method,
-            tol=MINIMIZER_TOL)
-=======
             twist_doughnut,
             list(b_guesses_to_use) + list(n_guesses_to_use),
             args=(
                 r_p,
                 w,
+                p_tilde,
                 bq_to_use,
                 tr_to_use,
                 theta_to_use,
@@ -575,7 +507,6 @@
             method=p.FOC_root_method,
             tol=MINIMIZER_TOL,
         )
->>>>>>> c1146f9f
         euler_errors[t, :] = solutions.fun
 
         b_vec = solutions.x[: p.S]
@@ -658,63 +589,49 @@
         K_g0 = p.initial_Kg_ratio * Y[0]
     else:
         K_g0 = Kg0_baseline
-<<<<<<< HEAD
-    K_g = fiscal.get_K_g(K_g0, I_g, p, 'TPI')
+    K_g = fiscal.get_K_g(K_g0, I_g, p, "TPI")
     # path for industry specific aggregates
-    K_vec_init = np.ones((p.T + p.S, p.M)) * ss_vars['K_vec_ss'].reshape(1, p.M)
-    L_vec_init = np.ones((p.T + p.S, p.M)) * ss_vars['L_vec_ss'].reshape(1, p.M)
-    Y_vec_init = np.ones((p.T + p.S, p.M)) * ss_vars['Y_vec_ss'].reshape(1, p.M)
+    K_vec_init = np.ones((p.T + p.S, p.M)) * ss_vars["K_vec_ss"].reshape(
+        1, p.M
+    )
+    L_vec_init = np.ones((p.T + p.S, p.M)) * ss_vars["L_vec_ss"].reshape(
+        1, p.M
+    )
+    Y_vec_init = np.ones((p.T + p.S, p.M)) * ss_vars["Y_vec_ss"].reshape(
+        1, p.M
+    )
     # compute w
-    w = np.ones_like(K) * ss_vars['wss']
+    w = np.ones_like(K) * ss_vars["wss"]
     # compute goods prices
     KL_ratio_init = K_vec_init / L_vec_init
     # print('Shape = ', KL_ratio_init.shape, w.shape, p.T)
-    p_m = np.ones((p.T + p.S, p.M)) * ss_vars['p_m_ss'].reshape(1, p.M)
-    p_m[:p.T, :] = firm.get_pm(w[:p.T], KL_ratio_init[:p.T, :], p, 'TPI')
+    p_m = np.ones((p.T + p.S, p.M)) * ss_vars["p_m_ss"].reshape(1, p.M)
+    p_m[: p.T, :] = firm.get_pm(w[: p.T], KL_ratio_init[: p.T, :], p, "TPI")
     # print('Pm shape =', p_m.shape)
-    p_m = p_m / p_m[:, -1].reshape(p.T + p.S, 1)  # normalize prices by industry M
-    p_tilde = aggr.get_ptilde(p_m, p.alpha_c, 'TPI')
+    p_m = p_m / p_m[:, -1].reshape(
+        p.T + p.S, 1
+    )  # normalize prices by industry M
+    p_tilde = aggr.get_ptilde(p_m, p.alpha_c, "TPI")
     # print('Pm shape =', p_m.shape)
     if not any(p.zeta_K == 1):
-        w[:p.T] = np.squeeze(firm.get_w(Y[:p.T], L[:p.T], p_m[:p.T, :], p, 'TPI'))
+        w[: p.T] = np.squeeze(
+            firm.get_w(Y[: p.T], L[: p.T], p_m[: p.T, :], p, "TPI")
+        )
     # repeat with updated w
     KL_ratio_init = K_vec_init / L_vec_init
-    p_m[:p.T, :] = firm.get_pm(w[:p.T], KL_ratio_init[:p.T, :], p, 'TPI')
-    p_m = p_m / p_m[:, -1].reshape(p.T + p.S, 1)  # normalize prices by industry M
-    p_tilde = aggr.get_ptilde(p_m, p.alpha_c, 'TPI')
+    p_m[: p.T, :] = firm.get_pm(w[: p.T], KL_ratio_init[: p.T, :], p, "TPI")
+    p_m = p_m / p_m[:, -1].reshape(
+        p.T + p.S, 1
+    )  # normalize prices by industry M
+    p_tilde = aggr.get_ptilde(p_m, p.alpha_c, "TPI")
     # path for interest rates
     r = np.zeros_like(Y)
-    r[:p.T] = np.squeeze(firm.get_r(Y[:p.T], K[:p.T], p_m[:p.T, :], p, 'TPI'))
-    r[p.T:] = ss_vars['rss']
-    # For case where economy is small open econ
-    r[p.zeta_K == 1] = p.world_int_rate[p.zeta_K == 1]
-=======
-    K_g = fiscal.get_K_g(K_g0, I_g, p, "TPI")
-    r = np.zeros_like(Y)
-    r[: p.T] = firm.get_r(Y[: p.T], K[: p.T], p, "TPI")
+    r[: p.T] = np.squeeze(
+        firm.get_r(Y[: p.T], K[: p.T], p_m[: p.T, :], p, "TPI")
+    )
     r[p.T :] = ss_vars["rss"]
     # For case where economy is small open econ
     r[p.zeta_K == 1] = p.world_int_rate[p.zeta_K == 1]
-    # Compute other interest rates
-    r_gov = fiscal.get_r_gov(r, p)
-    r_p = np.ones_like(r) * ss_vars["r_p_ss"]
-    MPKg = firm.get_MPx(Y[: p.T], K_g[: p.T], p.gamma_g, p, "TPI")
-    r_p[: p.T] = aggr.get_r_p(
-        r[: p.T],
-        r_gov[: p.T],
-        K[: p.T],
-        K_g[: p.T],
-        ss_vars["Dss"],
-        MPKg,
-        p,
-        "TPI",
-    )
-
-    # compute w
-    w = np.ones_like(r) * ss_vars["wss"]
-    if not any(p.zeta_K == 1):
-        w[: p.T] = firm.get_w(Y[: p.T], L[: p.T], p, "TPI")
->>>>>>> c1146f9f
 
     # initial guesses at fiscal vars
     if p.budget_balance:
@@ -745,13 +662,25 @@
 
     # Compute other interest rates
     r_gov = fiscal.get_r_gov(r, p)
-    r_p = np.ones_like(r) * ss_vars['r_p_ss']
+    r_p = np.ones_like(r) * ss_vars["r_p_ss"]
     MPKg = np.zeros((p.T, p.M))
     for m in range(p.M):
-        MPKg[:, m] = np.squeeze(firm.get_MPx(
-            Y_vec_init[:p.T, m], K_g[:p.T], p.gamma_g[m], p, 'TPI', m))
-    r_p[:p.T] = aggr.get_r_p(r[:p.T], r_gov[:p.T], p_m[:p.T, :], K_vec_init[:p.T, :], K_g[:p.T],
-                             D[:p.T], MPKg, p, 'TPI')
+        MPKg[:, m] = np.squeeze(
+            firm.get_MPx(
+                Y_vec_init[: p.T, m], K_g[: p.T], p.gamma_g[m], p, "TPI", m
+            )
+        )
+    r_p[: p.T] = aggr.get_r_p(
+        r[: p.T],
+        r_gov[: p.T],
+        p_m[: p.T, :],
+        K_vec_init[: p.T, :],
+        K_g[: p.T],
+        D[: p.T],
+        MPKg,
+        p,
+        "TPI",
+    )
     # print('RP shape = ', r_p.shape)
 
     # Initialize bequests
@@ -778,22 +707,6 @@
 
     # TPI loop
     while (TPIiter < p.maxiter) and (TPIdist >= p.mindist_TPI):
-<<<<<<< HEAD
-=======
-        r_gov[: p.T] = fiscal.get_r_gov(r[: p.T], p)
-        K[: p.T] = firm.get_K_from_Y(Y[: p.T], r[: p.T], p, "TPI")
-        MPKg = firm.get_MPx(Y[: p.T], K_g[: p.T], p.gamma_g, p, "TPI")
-        r_p[: p.T] = aggr.get_r_p(
-            r[: p.T],
-            r_gov[: p.T],
-            K[: p.T],
-            K_g[: p.T],
-            D[: p.T],
-            MPKg[: p.T],
-            p,
-            "TPI",
-        )
->>>>>>> c1146f9f
 
         outer_loop_vars = (r_p, r, w, p_m, BQ, TR, theta)
 
@@ -864,81 +777,10 @@
         r_p_path = utils.to_timepath_shape(r_p)
         p_tilde_path = utils.to_timepath_shape(p_tilde)
         wpath = utils.to_timepath_shape(w)
-<<<<<<< HEAD
-        c_mat = household.get_cons(r_p_path[:p.T, :, :], wpath[:p.T, :, :],
-                                   p_tilde_path[:p.T, :, :], bmat_s, bmat_splus1,
-                                   n_mat[:p.T, :, :], bqmat[:p.T, :, :],
-                                   tax_mat, p.e, p.tau_c[:p.T, :, :], p)
-        C = aggr.get_C(c_mat, p, 'TPI')
-        c_m = household.get_cm(c_mat[:p.T, :, :], p_m[:p.T, :], p_tilde[:p.T], p.alpha_c, 'TPI')
-        y_before_tax_mat = household.get_y(
-            r_p_path[:p.T, :, :], wpath[:p.T, :, :],
-            bmat_s[:p.T, :, :], n_mat[:p.T, :, :], p)
-
-        L[:p.T] = aggr.get_L(n_mat[:p.T], p, 'TPI')
-        B[1:p.T] = aggr.get_B(bmat_splus1[:p.T], p, 'TPI',
-                              False)[:p.T - 1]
-        w_open = firm.get_w_from_r(p.world_int_rate[:p.T], p, 'TPI')
-
-        # Find output, labor demand, capital demand for M-1 industries
-        L_vec = np.zeros((p.T, p.M))
-        K_vec = np.zeros((p.T, p.M))
-        KL_ratio_vec = np.zeros((p.T, p.M))
-        Y_vec = np.zeros((p.T, p.M))
-        C_vec = np.zeros((p.T, p.M))
-        K_demand_open_vec = np.zeros((p.T, p.M))
-        for m_ind in range(p.M-1):
-            C_m = aggr.get_C(c_m[:p.T, m_ind, :, :], p, 'TPI')
-            C_vec[:, m_ind] = C_m
-            KLrat_m = firm.get_KLratio(r[:p.T], w[:p.T], p, 'TPI', m_ind)
-            KYrat_m = firm.get_KY_ratio(r[:p.T], p_m[:p.T, :], p, 'TPI', m_ind)
-            Y_vec[:, m_ind] = C_m
-            K_vec[:, m_ind] = KYrat_m * Y_vec[:, m_ind]
-            L_vec[:, m_ind] = KLrat_m ** -1 * K_vec[:, m_ind]
-            print('Up to finding L alt')
-            L_alt = firm.solve_L(Y_vec[:, m_ind], K_vec[:, m_ind],
-                                 K_g, p, 'TPI', m_ind)
-            # L_vec[:, m_ind] = L_alt
-            print('L vs L alt = ', L_vec[:10, m_ind] - L_alt[:10])
-            KL_ratio_vec[:, m_ind] = KLrat_m
-            K_demand_open_vec[:, m_ind] = firm.get_K(
-                p.world_int_rate[:p.T], w_open[:p.T], L_vec[:p.T, m_ind], p, 'TPI', m_ind)
-
-        # Find output, labor demand, capital demand for last industry
-        print('L_vec shape = ', L_vec.shape)
-        L_M = np.maximum(np.ones(p.T) * 0.001, L[:p.T] - L_vec[:p.T, :].sum(-1))  # make sure L_M > 0
-        K_demand_open_vec[:, -1] = firm.get_K(
-                p.world_int_rate[:p.T], w_open[:p.T], L_M[:p.T], p, 'TPI', -1)
-        K[:p.T], K_d[:p.T], K_f[:p.T] = aggr.get_K_splits(B[:p.T], K_demand_open_vec[:p.T, :].sum(-1), D_d[:p.T], p.zeta_K[:p.T])
-        K_M = np.maximum(np.ones(p.T) * 0.001, K[:p.T] - K_vec[:p.T, :].sum(-1))  # make sure K_M > 0
-        C_vec[:, -1] = np.squeeze(aggr.get_C(c_m[:p.T, -1, :], p, 'TPI'))
-        L_vec[:, -1] = L_M
-        K_vec[:, -1] = K_M
-        Y_vec[:, -1] = firm.get_Y(K_vec[:p.T, -1], K_g[:p.T], L_vec[:p.T, -1], p, 'TPI', -1)
-        KL_ratio_vec[:, -1] = K_vec[:, -1] / L_vec[:, -1]
-
-        Y = (p_m[:p.T, :] * Y_vec[:p.T, :]).sum(-1)
-
-        (total_tax_rev, iit_payroll_tax_revenue,
-         agg_pension_outlays, UBI_outlays, bequest_tax_revenue,
-         wealth_tax_revenue, cons_tax_revenue, business_tax_revenue,
-         payroll_tax_revenue, iit_revenue) = aggr.revenue(
-                r_p[:p.T], w[:p.T], bmat_s, n_mat[:p.T, :, :],
-                bqmat[:p.T, :, :], c_mat[:p.T, :, :], Y_vec[:p.T, :], L_vec[:p.T, :],
-                K_vec[:p.T, :], p_m[:p.T, :], factor, ubi[:p.T, :, :], theta, etr_params_4D, p, None,
-                'TPI')
-        total_tax_revenue[:p.T] = total_tax_rev
-        dg_fixed_values = (Y, total_tax_revenue, agg_pension_outlays,
-                           UBI_outlays, TR, I_g, Gbaseline, D0_baseline)
-        (Dnew, G[:p.T], D_d[:p.T], D_f[:p.T], new_borrowing,
-         debt_service, new_borrowing_f) =\
-            fiscal.D_G_path(r_gov, dg_fixed_values, p)
-        K[:p.T], K_d[:p.T], K_f[:p.T] = aggr.get_K_splits(
-            B[:p.T], K_demand_open_vec.sum(-1), D_d[:p.T], p.zeta_K[:p.T])
-=======
         c_mat = household.get_cons(
             r_p_path[: p.T, :, :],
             wpath[: p.T, :, :],
+            p_tilde_path[: p.T, :, :],
             bmat_s,
             bmat_splus1,
             n_mat[: p.T, :, :],
@@ -948,6 +790,10 @@
             p.tau_c[: p.T, :, :],
             p,
         )
+        C = aggr.get_C(c_mat, p, "TPI")
+        c_m = household.get_cm(
+            c_mat[: p.T, :, :], p_m[: p.T, :], p_tilde[: p.T], p.alpha_c, "TPI"
+        )
         y_before_tax_mat = household.get_y(
             r_p_path[: p.T, :, :],
             wpath[: p.T, :, :],
@@ -955,6 +801,70 @@
             n_mat[: p.T, :, :],
             p,
         )
+
+        L[: p.T] = aggr.get_L(n_mat[: p.T], p, "TPI")
+        B[1 : p.T] = aggr.get_B(bmat_splus1[: p.T], p, "TPI", False)[: p.T - 1]
+        w_open = firm.get_w_from_r(p.world_int_rate[: p.T], p, "TPI")
+
+        # Find output, labor demand, capital demand for M-1 industries
+        L_vec = np.zeros((p.T, p.M))
+        K_vec = np.zeros((p.T, p.M))
+        KL_ratio_vec = np.zeros((p.T, p.M))
+        Y_vec = np.zeros((p.T, p.M))
+        C_vec = np.zeros((p.T, p.M))
+        K_demand_open_vec = np.zeros((p.T, p.M))
+        for m_ind in range(p.M - 1):
+            C_m = aggr.get_C(c_m[: p.T, m_ind, :, :], p, "TPI")
+            C_vec[:, m_ind] = C_m
+            KLrat_m = firm.get_KLratio(r[: p.T], w[: p.T], p, "TPI", m_ind)
+            KYrat_m = firm.get_KY_ratio(
+                r[: p.T], p_m[: p.T, :], p, "TPI", m_ind
+            )
+            Y_vec[:, m_ind] = C_m
+            K_vec[:, m_ind] = KYrat_m * Y_vec[:, m_ind]
+            L_vec[:, m_ind] = KLrat_m**-1 * K_vec[:, m_ind]
+            print("Up to finding L alt")
+            L_alt = firm.solve_L(
+                Y_vec[:, m_ind], K_vec[:, m_ind], K_g, p, "TPI", m_ind
+            )
+            # L_vec[:, m_ind] = L_alt
+            print("L vs L alt = ", L_vec[:10, m_ind] - L_alt[:10])
+            KL_ratio_vec[:, m_ind] = KLrat_m
+            K_demand_open_vec[:, m_ind] = firm.get_K(
+                p.world_int_rate[: p.T],
+                w_open[: p.T],
+                L_vec[: p.T, m_ind],
+                p,
+                "TPI",
+                m_ind,
+            )
+
+        # Find output, labor demand, capital demand for last industry
+        print("L_vec shape = ", L_vec.shape)
+        L_M = np.maximum(
+            np.ones(p.T) * 0.001, L[: p.T] - L_vec[: p.T, :].sum(-1)
+        )  # make sure L_M > 0
+        K_demand_open_vec[:, -1] = firm.get_K(
+            p.world_int_rate[: p.T], w_open[: p.T], L_M[: p.T], p, "TPI", -1
+        )
+        K[: p.T], K_d[: p.T], K_f[: p.T] = aggr.get_K_splits(
+            B[: p.T],
+            K_demand_open_vec[: p.T, :].sum(-1),
+            D_d[: p.T],
+            p.zeta_K[: p.T],
+        )
+        K_M = np.maximum(
+            np.ones(p.T) * 0.001, K[: p.T] - K_vec[: p.T, :].sum(-1)
+        )  # make sure K_M > 0
+        C_vec[:, -1] = np.squeeze(aggr.get_C(c_m[: p.T, -1, :], p, "TPI"))
+        L_vec[:, -1] = L_M
+        K_vec[:, -1] = K_M
+        Y_vec[:, -1] = firm.get_Y(
+            K_vec[: p.T, -1], K_g[: p.T], L_vec[: p.T, -1], p, "TPI", -1
+        )
+        KL_ratio_vec[:, -1] = K_vec[:, -1] / L_vec[:, -1]
+
+        Y = (p_m[: p.T, :] * Y_vec[: p.T, :]).sum(-1)
 
         (
             total_tax_rev,
@@ -974,14 +884,16 @@
             n_mat[: p.T, :, :],
             bqmat[: p.T, :, :],
             c_mat[: p.T, :, :],
-            Y[: p.T],
-            L[: p.T],
-            K[: p.T],
+            Y_vec[: p.T, :],
+            L_vec[: p.T, :],
+            K_vec[: p.T, :],
+            p_m[: p.T, :],
             factor,
             ubi[: p.T, :, :],
             theta,
             etr_params_4D,
             p,
+            None,
             "TPI",
         )
         total_tax_revenue[: p.T] = total_tax_rev
@@ -1004,98 +916,63 @@
             debt_service,
             new_borrowing_f,
         ) = fiscal.D_G_path(r_gov, dg_fixed_values, p)
-        L[: p.T] = aggr.get_L(n_mat[: p.T], p, "TPI")
-        B[1 : p.T] = aggr.get_B(bmat_splus1[: p.T], p, "TPI", False)[: p.T - 1]
-        w_open = firm.get_w_from_r(p.world_int_rate[: p.T], p, "TPI")
-        K_demand_open = firm.get_K(
-            p.world_int_rate[: p.T], w_open, L[: p.T], p, "TPI"
-        )
         K[: p.T], K_d[: p.T], K_f[: p.T] = aggr.get_K_splits(
-            B[: p.T], K_demand_open, D_d[: p.T], p.zeta_K[: p.T]
-        )
-        Ynew = firm.get_Y(K[: p.T], K_g[: p.T], L[: p.T], p, "TPI")
->>>>>>> c1146f9f
+            B[: p.T], K_demand_open_vec.sum(-1), D_d[: p.T], p.zeta_K[: p.T]
+        )
         if not p.baseline_spending:
             I_g = fiscal.get_I_g(Y, p.alpha_I)
         if p.baseline:
-<<<<<<< HEAD
             K_g0 = p.initial_Kg_ratio * Y[0]
-        K_g = fiscal.get_K_g(K_g0, I_g, p, 'TPI')
+        K_g = fiscal.get_K_g(K_g0, I_g, p, "TPI")
         rnew = r.copy()
-        rnew[:p.T] = np.squeeze(firm.get_r(Y_vec[:p.T, -1], K_vec[:p.T, -1], p_m[:p.T, :], p, 'TPI', -1))
+        rnew[: p.T] = np.squeeze(
+            firm.get_r(
+                Y_vec[: p.T, -1], K_vec[: p.T, -1], p_m[: p.T, :], p, "TPI", -1
+            )
+        )
         # For case where economy is small open econ
         rnew[p.zeta_K == 1] = p.world_int_rate[p.zeta_K == 1]
         r_gov_new = fiscal.get_r_gov(rnew, p)
         MPKg_vec = np.zeros((p.T, p.M))
         for m in range(p.M):
-            MPKg_vec[:, m] = np.squeeze(firm.get_MPx(Y_vec[:p.T, m], K_g[:p.T], p.gamma_g[m], p, 'TPI', m))
-        r_p_new = aggr.get_r_p(rnew[:p.T], r_gov_new[:p.T], p_m[:p.T, :], K_vec[:p.T, :], K_g[:p.T],
-                               Dnew[:p.T], MPKg_vec, p, 'TPI')
-
-        # compute w
-        wnew = np.squeeze(firm.get_w(Y_vec[:p.T, -1], L_vec[:p.T, -1], p_m[:p.T, :], p, 'TPI', -1))
-
-        # compute new prices
-        new_p_m = firm.get_pm(wnew, KL_ratio_vec, p, 'TPI')
-        KL_ratio_vec_alt = K_vec / L_vec
-        new_p_m_alt = firm.get_pm(wnew, KL_ratio_vec_alt, p, 'TPI')
-        p_m_alt = firm.get_pm2(wnew, Y_vec, L_vec, p, 'TPI')
-        print('Prices vs alt prices = ',
-             new_p_m[:10, :] - p_m_alt[:10, :], new_p_m[:10, :]
-             - new_p_m_alt[:10, :])
-        # new_p_m = p_m_alt
-        new_p_m = new_p_m / new_p_m[:, -1].reshape(p.T, 1)  # normalize prices by industry M
-
-        b_mat_shift = np.append(np.reshape(initial_b, (1, p.S, p.J)),
-                                b_mat[:p.T - 1, :, :], axis=0)
-        BQnew = aggr.get_BQ(r_p_new[:p.T], b_mat_shift, None, p,
-                            'TPI', False)
-        bqmat_new = household.get_bq(BQnew, None, p, 'TPI')
-        (total_tax_rev, iit_payroll_tax_revenue,
-         agg_pension_outlays, UBI_outlays, bequest_tax_revenue,
-         wealth_tax_revenue, cons_tax_revenue, business_tax_revenue,
-         payroll_tax_revenue, iit_revenue) = aggr.revenue(
-                r_p_new[:p.T], wnew[:p.T], bmat_s, n_mat[:p.T, :, :],
-                bqmat_new[:p.T, :, :], c_mat[:p.T, :, :], Y_vec[:p.T, :],
-                L_vec[:p.T, :], K_vec[:p.T, :], new_p_m[:p.T, :], factor, ubi[:p.T, :, :], theta,
-                etr_params_4D, p, None, 'TPI')
-        total_tax_revenue[:p.T] = total_tax_rev
-        TR_new = fiscal.get_TR(
-            Y[:p.T], TR[:p.T], G[:p.T], total_tax_revenue[:p.T],
-            agg_pension_outlays[:p.T], UBI_outlays[:p.T], I_g[:p.T],
-            p, 'TPI')
-
-        # update vars for next iteration
-        w[:p.T] = utils.convex_combo(wnew[:p.T], w[:p.T], p.nu)
-        r[:p.T] = utils.convex_combo(rnew[:p.T], r[:p.T], p.nu)
-        r_gov[:p.T] = utils.convex_combo(r_gov_new[:p.T], r_gov[:p.T], p.nu)
-        r_p[:p.T] = utils.convex_combo(r_p_new[:p.T], r_p[:p.T], p.nu)
-        p_m[:p.T, :] = utils.convex_combo(new_p_m[:p.T, :], p_m[:p.T, :], p.nu)
-        BQ[:p.T] = utils.convex_combo(BQnew[:p.T], BQ[:p.T], p.nu)
-        D[:p.T] = Dnew[:p.T]
-        # Y[:p.T] = utils.convex_combo(Ynew[:p.T], Y[:p.T], p.nu)
-=======
-            K_g0 = p.initial_Kg_ratio * Ynew[0]
-        K_g = fiscal.get_K_g(K_g0, I_g, p, "TPI")
-        Ynew = firm.get_Y(K[: p.T], K_g[: p.T], L[: p.T], p, "TPI")
-        rnew = r.copy()
-        rnew[: p.T] = firm.get_r(Ynew[: p.T], K[: p.T], p, "TPI")
-        # For case where economy is small open econ
-        rnew[p.zeta_K == 1] = p.world_int_rate[p.zeta_K == 1]
-        r_gov_new = fiscal.get_r_gov(rnew, p)
-        MPKg = firm.get_MPx(Ynew[: p.T], K_g[: p.T], p.gamma_g, p, "TPI")
+            MPKg_vec[:, m] = np.squeeze(
+                firm.get_MPx(
+                    Y_vec[: p.T, m], K_g[: p.T], p.gamma_g[m], p, "TPI", m
+                )
+            )
         r_p_new = aggr.get_r_p(
             rnew[: p.T],
             r_gov_new[: p.T],
-            K[: p.T],
+            p_m[: p.T, :],
+            K_vec[: p.T, :],
             K_g[: p.T],
             Dnew[: p.T],
-            MPKg[: p.T],
+            MPKg_vec,
             p,
             "TPI",
         )
+
         # compute w
-        wnew = firm.get_w(Ynew[: p.T], L[: p.T], p, "TPI")
+        wnew = np.squeeze(
+            firm.get_w(
+                Y_vec[: p.T, -1], L_vec[: p.T, -1], p_m[: p.T, :], p, "TPI", -1
+            )
+        )
+
+        # compute new prices
+        new_p_m = firm.get_pm(wnew, KL_ratio_vec, p, "TPI")
+        KL_ratio_vec_alt = K_vec / L_vec
+        new_p_m_alt = firm.get_pm(wnew, KL_ratio_vec_alt, p, "TPI")
+        p_m_alt = firm.get_pm2(wnew, Y_vec, L_vec, p, "TPI")
+        print(
+            "Prices vs alt prices = ",
+            new_p_m[:10, :] - p_m_alt[:10, :],
+            new_p_m[:10, :] - new_p_m_alt[:10, :],
+        )
+        # new_p_m = p_m_alt
+        new_p_m = new_p_m / new_p_m[:, -1].reshape(
+            p.T, 1
+        )  # normalize prices by industry M
 
         b_mat_shift = np.append(
             np.reshape(initial_b, (1, p.S, p.J)),
@@ -1122,19 +999,21 @@
             n_mat[: p.T, :, :],
             bqmat_new[: p.T, :, :],
             c_mat[: p.T, :, :],
-            Ynew[: p.T],
-            L[: p.T],
-            K[: p.T],
+            Y_vec[: p.T, :],
+            L_vec[: p.T, :],
+            K_vec[: p.T, :],
+            new_p_m[: p.T, :],
             factor,
             ubi[: p.T, :, :],
             theta,
             etr_params_4D,
             p,
+            None,
             "TPI",
         )
         total_tax_revenue[: p.T] = total_tax_rev
         TR_new = fiscal.get_TR(
-            Ynew[: p.T],
+            Y[: p.T],
             TR[: p.T],
             G[: p.T],
             total_tax_revenue[: p.T],
@@ -1148,39 +1027,18 @@
         # update vars for next iteration
         w[: p.T] = utils.convex_combo(wnew[: p.T], w[: p.T], p.nu)
         r[: p.T] = utils.convex_combo(rnew[: p.T], r[: p.T], p.nu)
+        r_gov[: p.T] = utils.convex_combo(r_gov_new[: p.T], r_gov[: p.T], p.nu)
+        r_p[: p.T] = utils.convex_combo(r_p_new[: p.T], r_p[: p.T], p.nu)
+        p_m[: p.T, :] = utils.convex_combo(
+            new_p_m[: p.T, :], p_m[: p.T, :], p.nu
+        )
         BQ[: p.T] = utils.convex_combo(BQnew[: p.T], BQ[: p.T], p.nu)
         D[: p.T] = Dnew[: p.T]
-        Y[: p.T] = utils.convex_combo(Ynew[: p.T], Y[: p.T], p.nu)
->>>>>>> c1146f9f
+        # Y[:p.T] = utils.convex_combo(Ynew[:p.T], Y[:p.T], p.nu)
         if not p.baseline_spending:
             TR[: p.T] = utils.convex_combo(TR_new[: p.T], TR[: p.T], p.nu)
         guesses_b = utils.convex_combo(b_mat, guesses_b, p.nu)
         guesses_n = utils.convex_combo(n_mat, guesses_n, p.nu)
-<<<<<<< HEAD
-        print('w diff: ', (wnew[:p.T] - w[:p.T]).max(),
-              (wnew[:p.T] - w[:p.T]).min())
-        print('r diff: ', (rnew[:p.T] - r[:p.T]).max(),
-              (rnew[:p.T] - r[:p.T]).min())
-        print('r_p diff: ', (r_p_new[:p.T] - r_p[:p.T]).max(),
-              (r_p_new[:p.T] - r_p[:p.T]).min())
-        print('p_m diff: ', (new_p_m[:p.T, :] - p_m[:p.T, :]).max(),
-              (new_p_m[:p.T, :] - p_m[:p.T, :]).min())
-        print('BQ diff: ', (BQnew[:p.T] - BQ[:p.T]).max(),
-              (BQnew[:p.T] - BQ[:p.T]).min())
-        print('TR diff: ', (TR_new[:p.T]-TR[:p.T]).max(),
-              (TR_new[:p.T] - TR[:p.T]).min())
-        # print('Y diff: ', (Ynew[:p.T]-Y[:p.T]).max(),
-        #       (Ynew[:p.T] - Y[:p.T]).min())
-
-        TPIdist = np.array(
-            list(utils.pct_diff_func(r_p_new[:p.T], r_p[:p.T])) +
-            list(utils.pct_diff_func(rnew[:p.T], r[:p.T])) +
-            list(utils.pct_diff_func(wnew[:p.T], w[:p.T])) +
-            list(utils.pct_diff_func(new_p_m[:p.T, :], p_m[:p.T, :]).flatten()) +
-            # list(utils.pct_diff_func(Ynew[:p.T], Y[:p.T])) +
-            list(utils.pct_diff_func(BQnew[:p.T], BQ[:p.T]).flatten()) +
-            list(utils.pct_diff_func(TR_new[:p.T], TR[:p.T]))).max()
-=======
         print(
             "w diff: ",
             (wnew[: p.T] - w[: p.T]).max(),
@@ -1192,6 +1050,16 @@
             (rnew[: p.T] - r[: p.T]).min(),
         )
         print(
+            "r_p diff: ",
+            (r_p_new[: p.T] - r_p[: p.T]).max(),
+            (r_p_new[: p.T] - r_p[: p.T]).min(),
+        )
+        print(
+            "p_m diff: ",
+            (new_p_m[: p.T, :] - p_m[: p.T, :]).max(),
+            (new_p_m[: p.T, :] - p_m[: p.T, :]).min(),
+        )
+        print(
             "BQ diff: ",
             (BQnew[: p.T] - BQ[: p.T]).max(),
             (BQnew[: p.T] - BQ[: p.T]).min(),
@@ -1201,20 +1069,21 @@
             (TR_new[: p.T] - TR[: p.T]).max(),
             (TR_new[: p.T] - TR[: p.T]).min(),
         )
-        print(
-            "Y diff: ",
-            (Ynew[: p.T] - Y[: p.T]).max(),
-            (Ynew[: p.T] - Y[: p.T]).min(),
-        )
+        # print('Y diff: ', (Ynew[:p.T]-Y[:p.T]).max(),
+        #       (Ynew[:p.T] - Y[:p.T]).min())
 
         TPIdist = np.array(
-            list(utils.pct_diff_func(rnew[: p.T], r[: p.T]))
+            list(utils.pct_diff_func(r_p_new[: p.T], r_p[: p.T]))
+            + list(utils.pct_diff_func(rnew[: p.T], r[: p.T]))
             + list(utils.pct_diff_func(wnew[: p.T], w[: p.T]))
-            + list(utils.pct_diff_func(Ynew[: p.T], Y[: p.T]))
-            + list(utils.pct_diff_func(BQnew[: p.T], BQ[: p.T]).flatten())
+            + list(
+                utils.pct_diff_func(new_p_m[: p.T, :], p_m[: p.T, :]).flatten()
+            )
+            +
+            # list(utils.pct_diff_func(Ynew[:p.T], Y[:p.T])) +
+            list(utils.pct_diff_func(BQnew[: p.T], BQ[: p.T]).flatten())
             + list(utils.pct_diff_func(TR_new[: p.T], TR[: p.T]))
         ).max()
->>>>>>> c1146f9f
 
         TPIdist_vec[TPIiter] = TPIdist
         # After T=10, if cycling occurs, drop the value of nu
@@ -1243,21 +1112,6 @@
     )
 
     e_3D = np.tile(p.e.reshape(1, p.S, p.J), (p.T, 1, 1))
-<<<<<<< HEAD
-    mtry_path = tax.MTR_income(r_p_path[:p.T], wpath[:p.T],
-                               bmat_s[:p.T, :, :],
-                               n_mat[:p.T, :, :], factor, True,
-                               e_3D, etr_params_4D, mtry_params_4D, p)
-    mtrx_path = tax.MTR_income(r_p_path[:p.T], wpath[:p.T],
-                               bmat_s[:p.T, :, :],
-                               n_mat[:p.T, :, :], factor, False,
-                               e_3D, etr_params_4D, mtrx_params_4D, p)
-    etr_path = tax.ETR_income(r_p_path[:p.T], wpath[:p.T],
-                              bmat_s[:p.T, :, :],
-                              n_mat[:p.T, :, :], factor, e_3D,
-                              etr_params_4D, p)
-
-=======
     mtry_path = tax.MTR_income(
         r_p_path[: p.T],
         wpath[: p.T],
@@ -1293,8 +1147,6 @@
         p,
     )
 
-    C = aggr.get_C(c_mat, p, "TPI")
->>>>>>> c1146f9f
     # Note that implicitly in this computation is that immigrants'
     # wealth is all in the form of private capital
     I_d = aggr.get_I(
@@ -1305,10 +1157,15 @@
     # foreign debt service costs
     debt_service_f = fiscal.get_debt_service_f(r_p, D_f)
     net_capital_outflows = aggr.get_capital_outflows(
-        r_p[:p.T], K_f[:p.T], new_borrowing_f[:p.T], debt_service_f[:p.T], p)
+        r_p[: p.T],
+        K_f[: p.T],
+        new_borrowing_f[: p.T],
+        debt_service_f[: p.T],
+        p,
+    )
     # Fill in arrays, noting that M-1 industries only produce consumption goods
     G_vec = np.zeros((p.T, p.M))
-    G_vec[:, -1] = G[:p.T]
+    G_vec[:, -1] = G[: p.T]
     I_d_vec = np.zeros((p.T, p.M))
     I_d_vec[:, -1] = I_d
     I_g_vec = np.zeros((p.T, p.M))
@@ -1316,22 +1173,8 @@
     net_capital_outflows_vec = np.zeros((p.T, p.M))
     net_capital_outflows_vec[:, -1] = net_capital_outflows
     RC_error = aggr.resource_constraint(
-<<<<<<< HEAD
-        Y_vec, C_vec, G_vec, I_d_vec, I_g_vec,
-        net_capital_outflows_vec)
-=======
-        Y[: p.T - 1],
-        C[: p.T - 1],
-        G[: p.T - 1],
-        I_d[: p.T - 1],
-        I_g[: p.T - 1],
-        K_f[: p.T - 1],
-        new_borrowing_f[: p.T - 1],
-        debt_service_f[: p.T - 1],
-        r_p[: p.T - 1],
-        p,
-    )
->>>>>>> c1146f9f
+        Y_vec, C_vec, G_vec, I_d_vec, I_g_vec, net_capital_outflows_vec
+    )
     # Compute total investment (not just domestic)
     I_total = aggr.get_I(None, K[1 : p.T + 1], K[: p.T], p, "total_tpi")
 
@@ -1355,36 +1198,6 @@
     ------------------------------------------------------------------------
     Save variables/values so they can be used in other modules
     ------------------------------------------------------------------------
-<<<<<<< HEAD
-    '''
-
-    output = {'Y': Y[:p.T], 'B': B, 'K': K, 'K_f': K_f, 'K_d': K_d,
-              'L': L, 'C': C, 'I': I, 'K_g': K_g, 'I_g': I_g,
-              'Y_vec': Y_vec, 'K_vec': K_vec, 'L_vec': L_vec, 'C_vec': C_vec,
-              'I_total': I_total, 'I_d': I_d, 'BQ': BQ,
-              'total_tax_revenue': total_tax_revenue,
-              'business_tax_revenue': business_tax_revenue,
-              'iit_payroll_tax_revenue': iit_payroll_tax_revenue,
-              'iit_revenue': iit_revenue,
-              'payroll_tax_revenue': payroll_tax_revenue, 'TR': TR,
-              'agg_pension_outlays': agg_pension_outlays,
-              'bequest_tax_revenue': bequest_tax_revenue,
-              'wealth_tax_revenue': wealth_tax_revenue,
-              'cons_tax_revenue': cons_tax_revenue, 'G': G, 'D': D,
-              'D_f': D_f, 'D_d': D_d, 'r': r, 'r_gov': r_gov,
-              'r_p': r_p, 'w': w, 'bmat_splus1': bmat_splus1,
-              'p_m': p_m, 'p_tilde': p_tilde,
-              'bmat_s': bmat_s[:p.T, :, :], 'n_mat': n_mat[:p.T, :, :],
-              'c_path': c_mat, 'bq_path': bqmat, 'tr_path': trmat,
-              'y_before_tax_mat': y_before_tax_mat,
-              'tax_path': tax_mat, 'eul_savings': eul_savings,
-              'eul_laborleisure': eul_laborleisure,
-              'resource_constraint_error': RC_error,
-              'new_borrowing_f': new_borrowing_f,
-              'debt_service_f': debt_service_f,
-              'etr_path': etr_path, 'mtrx_path': mtrx_path,
-              'mtry_path': mtry_path, 'ubi_path': ubi, 'UBI_path': UBI}
-=======
     """
 
     output = {
@@ -1398,6 +1211,10 @@
         "I": I,
         "K_g": K_g,
         "I_g": I_g,
+        "Y_vec": Y_vec,
+        "K_vec": K_vec,
+        "L_vec": L_vec,
+        "C_vec": C_vec,
         "I_total": I_total,
         "I_d": I_d,
         "BQ": BQ,
@@ -1420,6 +1237,8 @@
         "r_p": r_p,
         "w": w,
         "bmat_splus1": bmat_splus1,
+        "p_m": p_m,
+        "p_tilde": p_tilde,
         "bmat_s": bmat_s[: p.T, :, :],
         "n_mat": n_mat[: p.T, :, :],
         "c_path": c_mat,
@@ -1438,7 +1257,6 @@
         "ubi_path": ubi,
         "UBI_path": UBI,
     }
->>>>>>> c1146f9f
 
     tpi_dir = os.path.join(p.output_base, "TPI")
     utils.mkdirs(tpi_dir)
