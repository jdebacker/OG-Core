'''
-------------------------------------------------------------------------------
Functions to compute economic aggregates.
-------------------------------------------------------------------------------
'''

# Packages
import numpy as np
from ogcore import tax

'''
-------------------------------------------------------------------------------
    Functions
-------------------------------------------------------------------------------
'''


def get_L(n, p, method):
    r'''
    Calculate aggregate labor supply.

    .. math::
        L_{t} = \sum_{s=E}^{E+S}\sum_{j=0}^{J}\omega_{s,t}\lambda_{j}n_{j,s,t}

    Args:
        n (Numpy array): labor supply of households
        p (OG-Core Specifications object): model parameters
        method (str): adjusts calculation dimensions based on 'SS' or
            'TPI'

    Returns:
        L (array_like): aggregate labor supply

    '''
    if method == 'SS':
        L_presum = p.e * np.transpose(p.omega_SS * p.lambdas) * n
        L = L_presum.sum()
    elif method == 'TPI':
        L_presum = ((n * (p.e * np.squeeze(p.lambdas))) *
                    np.tile(np.reshape(p.omega[:p.T, :], (p.T, p.S, 1)),
                            (1, 1, p.J)))
        L = L_presum.sum(1).sum(1)
    return L


def get_I(b_splus1, K_p1, K, p, method):
    r'''
    Calculate aggregate investment.

    .. math::
        I_{t} = (1 + g_{n,t+1})e^{g_{y}}(K_{t+1} - \sum_{s=E}^{E+S}
        \sum_{j=0}^{J}\omega_{s+1,t}i_{s+1,t}\lambda_{j}b_{j,s+1,t+1} \
        (1+ g_{n,t+1})) - (1 - \delta)K_{t}

    Args:
        b_splus1 (Numpy array): savings of households
        K_p1 (array_like): aggregate capital, one period ahead
        K (array_like): aggregate capital
        p (OG-Core Specifications object): model parameters
        method (str): adjusts calculation dimensions based on 'SS' or
            'TPI', also compute total investment (not net of immigrants)

    Returns:
        aggI (array_like): aggregate investment

    '''
    if method == 'SS':
        omega_extended = np.append(p.omega_SS[1:], [0.0])
        imm_extended = np.append(p.imm_rates[-1, 1:], [0.0])
        part2 = (((b_splus1 *
                   np.transpose((omega_extended * imm_extended) *
                                p.lambdas)).sum()) / (1 + p.g_n_ss))
        aggI = ((1 + p.g_n_ss) * np.exp(p.g_y) * (K_p1 - part2) -
                (1.0 - p.delta) * K)
    elif method == 'TPI':
        omega_shift = np.append(p.omega[:p.T, 1:], np.zeros((p.T, 1)),
                                axis=1)
        imm_shift = np.append(p.imm_rates[:p.T, 1:], np.zeros((p.T, 1)),
                              axis=1)
        part2 = ((((b_splus1 * np.squeeze(p.lambdas)) *
                   np.tile(np.reshape(imm_shift * omega_shift,
                                      (p.T, p.S, 1)),
                           (1, 1, p.J))).sum(1).sum(1)) /
                 (1 + np.squeeze(np.hstack((p.g_n[1:p.T], p.g_n_ss)))))
        aggI = ((1 + np.squeeze(np.hstack((p.g_n[1:p.T], p.g_n_ss)))) *
                np.exp(p.g_y) * (K_p1 - part2) - (1.0 - p.delta) * K)
    elif method == 'total_ss':
        aggI = ((1 + p.g_n_ss) * np.exp(p.g_y) - 1 + p.delta) * K
    elif method == 'total_tpi':
        aggI = ((1 + p.g_n[1:p.T+1]) * np.exp(p.g_y) * K_p1 -
                (1.0 - p.delta) * K)

    return aggI


def get_B(b, p, method, preTP):
    r'''
    Calculate aggregate savings

    .. math::
        B_{t} = \sum_{s=E}^{E+S}\sum_{j=0}^{J}\omega_{s,t}\lambda_{j}b_{j,s,t}

    Args:
        b (Numpy array): savings of households
        p (OG-Core Specifications object): model parameters
        method (str): adjusts calculation dimensions based on 'SS' or
            'TPI'
        preTP (bool): whether calculation is for the pre-time path
            period amount of savings.  If True, then need to use
            `omega_S_preTP`.

    Returns:
        B (array_like): aggregate supply of savings

    '''
    if method == 'SS':
        if preTP:
            part1 = b * np.transpose(p.omega_S_preTP * p.lambdas)
            omega_extended = np.append(p.omega_S_preTP[1:], [0.0])
            imm_extended = np.append(p.imm_rates[0, 1:], [0.0])
            pop_growth_rate = p.g_n[0]
        else:
            part1 = b * np.transpose(p.omega_SS * p.lambdas)
            omega_extended = np.append(p.omega_SS[1:], [0.0])
            imm_extended = np.append(p.imm_rates[-1, 1:], [0.0])
            pop_growth_rate = p.g_n_ss
        part2 = b * np.transpose(omega_extended * imm_extended * p.lambdas)
        B_presum = part1 + part2
        B = B_presum.sum()
        B /= (1.0 + pop_growth_rate)
    elif method == 'TPI':
        part1 = ((b * np.squeeze(p.lambdas)) *
                 np.tile(np.reshape(p.omega[:p.T, :], (p.T, p.S, 1)),
                         (1, 1, p.J)))
        omega_shift = np.append(p.omega[:p.T, 1:], np.zeros((p.T, 1)),
                                axis=1)
        imm_shift = np.append(p.imm_rates[:p.T, 1:], np.zeros((p.T, 1)),
                              axis=1)
        part2 = ((b * np.squeeze(p.lambdas)) *
                 np.tile(np.reshape(imm_shift * omega_shift,
                                    (p.T, p.S, 1)), (1, 1, p.J)))
        B_presum = part1 + part2
        B = B_presum.sum(1).sum(1)
        B /= (1.0 + np.hstack((p.g_n[1:p.T], p.g_n_ss)))
    return B


def get_BQ(r, b_splus1, j, p, method, preTP):
    r'''
    Calculation of aggregate bequests.  If `use_zeta` is False, then
    computes aggregate bequests within each lifetime income group.

    .. math::
        BQ_{t} = \sum_{s=E}^{E+S}\sum_{j=0}^{J}\rho_{s}\omega_{s,t}
        \lambda_{j}b_{j,s+1,1}

    Args:
        r (array_like): the real interest rate
        b_splus1 (numpy array): household savings one period ahead
        j (int): index of lifetime income group
        p (OG-Core Specifications object): model parameters
        method (str): adjusts calculation dimensions based on SS or
            TPI
        preTP (bool): whether calculation is for the pre-time path
            period amount of savings.  If True, then need to use
            `omega_S_preTP`.

    Returns:
        BQ (array_like): aggregate bequests, overall or by lifetime
            income group, depending on `use_zeta` value.

    '''
    if method == 'SS':
        if preTP:
            omega = p.omega_S_preTP
            pop_growth_rate = p.g_n[0]
        else:
            omega = p.omega_SS
            pop_growth_rate = p.g_n_ss
        if j is not None:
            BQ_presum = omega * p.rho * b_splus1 * p.lambdas[j]
        else:
            BQ_presum = (np.transpose(omega * (p.rho * p.lambdas)) *
                         b_splus1)
        BQ = BQ_presum.sum(0)
        BQ *= (1.0 + r) / (1.0 + pop_growth_rate)
    elif method == 'TPI':
        pop = np.append(p.omega_S_preTP.reshape(1, p.S),
                        p.omega[:p.T - 1, :], axis=0)
        if j is not None:
            BQ_presum = ((b_splus1 * p.lambdas[j]) *
                         (pop * p.rho))
            BQ = BQ_presum.sum(1)
            BQ *= (1.0 + r) / (1.0 + p.g_n[:p.T])
        else:
            BQ_presum = ((b_splus1 * np.squeeze(p.lambdas)) *
                         np.tile(np.reshape(pop * p.rho, (p.T, p.S, 1)),
                                 (1, 1, p.J)))
            BQ = BQ_presum.sum(1)
            BQ *= np.tile(np.reshape((1.0 + r) / (1.0 + p.g_n[:p.T]),
                                     (p.T, 1)), (1, p.J))
    if p.use_zeta:
        if method == 'SS':
            BQ = BQ.sum()
        else:
            if not j:
                BQ = BQ.sum(1)
    return BQ


def get_C(c, p, method):
    r'''
    Calculation of aggregate consumption.

    .. math::
        C_{t} = \sum_{s=E}^{E+S}\sum_{j=0}^{J}\omega_{s,t}
        \lambda_{j}c_{j,s,t}

    Args:
        c (Numpy array): consumption of households
        p (OG-Core Specifications object): model parameters
        method (str): adjusts calculation dimensions based on 'SS' or
            'TPI'

    Returns:
        C (array_like): aggregate consumption

    '''

    if method == 'SS':
        aggC = (c * np.transpose(p.omega_SS * p.lambdas)).sum()
    elif method == 'TPI':
        aggC = ((c * np.squeeze(p.lambdas)) *
                np.tile(np.reshape(p.omega[:p.T, :], (p.T, p.S, 1)),
                        (1, 1, p.J))).sum(1).sum(1)
    return aggC


def revenue(r, w, b, n, bq, c, Y, L, K, factor, ubi, theta, etr_params,
            p, method):
    r'''
    Calculate aggregate tax revenue.

    .. math::
        R_{t} = \sum_{s=E}^{E+S}\sum_{j=0}^{J}\omega_{s,t}\lambda_{j}
        (T_{j,s,t} + \tau^{p}_{t}w_{t}e_{j,s}n_{j,s,t} - \theta_{j}
        w_{t} + \tau^{bq}bq_{j,s,t} + \tau^{c}_{s,t}c_{j,s,t} +
        \tau^{w}_{t}b_{j,s,t}) + \tau^{b}_{t}(Y_{t}-w_{t}L_{t}) -
        \tau^{b}_{t}\delta^{\tau}_{t}K^{\tau}_{t}

    Args:
        r (array_like): the real interest rate
        w (array_like): the real wage rate
        b (Numpy array): household savings
        n (Numpy array): household labor supply
        bq (Numpy array): household bequests received
        c (Numpy array): household consumption
        Y (array_like): aggregate output
        L (array_like): aggregate labor
        K (array_like): aggregate capital
        factor (scalar): scaling factor converting model units to
            dollars
        ubi (array_like): universal basic income household distributions
        theta (Numpy array): social security replacement rate for each
            lifetime income group
        etr_params (Numpy array): paramters of the effective tax rate
            functions
        p (OG-Core Specifications object): model parameters
        method (str): adjusts calculation dimensions based on 'SS' or
            'TPI'

    Returns:
        total_tax_revenue (array_like): aggregate tax revenue
        iit_payroll_tax_revenue (array_like): aggregate income and
            payroll tax revenue
        agg_pension_outlays (array_like): aggregate outlays for gov't
            pensions
        UBI_outlays (array_like): aggregate universal basic income (UBI)
            outlays
        bequest_tax_revenue (array_like): aggregate bequest tax revenue
        wealth_tax_revenue (array_like): aggregate wealth tax revenue
        cons_tax_revenue (array_like): aggregate consumption tax revenue
        business_tax_revenue (array_like): aggregate business tax
            revenue
        payroll_tax_revenue (array_like): aggregate payroll tax revenue
        iit_tax_revenue (array_like): aggregate income tax revenue

    '''
    inc_pay_tax_liab = tax.income_tax_liab(
        r, w, b, n, factor, 0, None, method, p.e, etr_params, p)
    pension_benefits = tax.pension_amount(
        w, n, theta, 0, None, False, method, p.e, p)
    bq_tax_liab = tax.bequest_tax_liab(r, b, bq, 0, None, method, p)
    w_tax_liab = tax.wealth_tax_liab(r, b, 0, None, method, p)
    if method == 'SS':
        pop_weights = np.transpose(p.omega_SS * p.lambdas)
        iit_payroll_tax_revenue = (inc_pay_tax_liab * pop_weights).sum()
        agg_pension_outlays = (pension_benefits * pop_weights).sum()
        UBI_outlays = (ubi * pop_weights).sum()
        wealth_tax_revenue = (w_tax_liab * pop_weights).sum()
        bequest_tax_revenue = (bq_tax_liab * pop_weights).sum()
        cons_tax_revenue = (p.tau_c[-1, :, :] * c * pop_weights).sum()
        payroll_tax_revenue = (p.frac_tax_payroll[-1] *
                               iit_payroll_tax_revenue)
    elif method == 'TPI':
        pop_weights = (
            np.squeeze(p.lambdas) *
            np.tile(np.reshape(p.omega[:p.T, :], (p.T, p.S, 1)),
                    (1, 1, p.J)))
        iit_payroll_tax_revenue = (
            inc_pay_tax_liab * pop_weights).sum(1).sum(1)
        agg_pension_outlays = (
            pension_benefits * pop_weights).sum(1).sum(1)
        UBI_outlays = (ubi[:p.T, :, :] * pop_weights).sum(1).sum(1)
        wealth_tax_revenue = (w_tax_liab * pop_weights).sum(1).sum(1)
        bequest_tax_revenue = (bq_tax_liab * pop_weights).sum(1).sum(1)
        cons_tax_revenue = (
            p.tau_c[:p.T, :, :] * c * pop_weights).sum(1).sum(1)
        payroll_tax_revenue = (p.frac_tax_payroll[:p.T] *
                               iit_payroll_tax_revenue)
    business_tax_revenue = tax.get_biz_tax(w, Y, L, K, p, method)
    iit_revenue = iit_payroll_tax_revenue - payroll_tax_revenue

    total_tax_revenue = (
        iit_payroll_tax_revenue + wealth_tax_revenue +
        bequest_tax_revenue + cons_tax_revenue + business_tax_revenue)

    return (total_tax_revenue, iit_payroll_tax_revenue,
            agg_pension_outlays, UBI_outlays, bequest_tax_revenue,
            wealth_tax_revenue, cons_tax_revenue, business_tax_revenue,
            payroll_tax_revenue, iit_revenue)


def get_r_p(r, r_gov, K, D):
    r'''
    Compute the interest rate on the household's portfolio of assets,
    a mix of government debt and private equity.

    .. math::
        r_{p,t} = \frac{r_{gov,t}D_{t} + r_{t}K_{t}}{D_{t} + K_{t}}

    Args:
        r (array_like): the real interest rate
        r_gov (array_like): the real interest rate on government debt
        K (array_like): aggregate capital
        D (array_like): aggregate government debt

    Returns:
        r_p (array_like): the real interest rate on the households
            portfolio

    '''
    r_p = ((r * K) + (r_gov * D)) / (K + D)

    return r_p


def resource_constraint(Y, C, G, I_d, I_g, K_f, new_borrowing_f,
                        debt_service_f, r, p):
    r'''
    Compute the error in the resource constraint.

    .. math::
        \hat{Y}_{t} = \hat{C}_{t} + (\hat{K}^{d}_{t+1}e^{g_{y}}
        (1+g_{n,t+1}) - \hat{K}^{d}_{t}) + \delta \hat{K}_{t} +
<<<<<<< HEAD
        (\hat{K}^{g}_{t+1}e^{g_{y}}
        (1+g_{n,t+1}) - \hat{K}^{g}_{t}) + \delta \hat{K}^{g}_{t} +
        \hat{G}_{t} + r_{hh, t}\hat{K}^{f}_{t} -
=======
        \hat{G}_{t} + r_{p, t}\hat{K}^{f}_{t} -
>>>>>>> 98a2db00
        (\hat{D}^{f}_{t+1}e^{g_{y}}(1+g_{n,t+1})- \hat{D}^{f}_{t}) +
        r_{p,t}\hat{D}^{f}_{t}

    Args:
        Y (array_like): aggregate output
        C (array_like): aggregate consumption
        G (array_like): aggregate government spending
        I_d (array_like): aggregate private investment from domestic households
        I_g (array_like): investment in government capital
        K_f (array_like): aggregate capital that is foreign-owned
        new_borrowing_f (array_like): new borrowing of government debt
            from foreign investors
        debt_service_f (array_like): interest payments on government
            debt owned by foreigners
        r (array_like): the real interest rate
        p (OG-Core Specifications object): model parameters

    Returns:
        rc_error (array_like): error in the resource constraint

    '''
    rc_error = (Y - C - I_d - I_g - G - (r + p.delta) * K_f + new_borrowing_f -
                debt_service_f)

    return rc_error


def get_K_splits(B, K_demand_open, D_d, zeta_K):
    r'''
    Returns total domestic capital as well as amounts of domestic
    capital held by domestic and foreign investors separately.

    .. math::
        \begin{split}
            \hat{K}_{t} &= \hat{K}^{f}_{t} + \hat{K}^{d}_{t}\\
            \hat{K}^{d}_{t} &= \hat{B}_{t} + \hat{D}^{d}_{t}\\
            \hat{K}^{f}_{t} &= \zeta_{D}\left(\hat{K}^{open}_{t} -
                K^{d}_{t}\right)
        \end{split}

    Args:
        B (array_like): aggregate savings by domestic households
        K_demand_open (array_like): capital demand at the world
            interest rate
        D_d (array_like): governmet debt held by domestic households
        zeta_K (array_like): fraction of excess capital demand satisfied
            by foreign investors

    Returns:
        (tuple): series of capital stocks:

            * K (array_like): total capital
            * K_d (array_like): capital held by domestic households
            * K_f (array_like): capital held by foreign households

    '''
    K_d = B - D_d
    print('K_d = ', K_d)
    # if isinstance(K_d, (np.ndarray, np.generic)):
    if np.any(K_d < 0):
        print('K_d has negative elements. Setting them ' +
              'positive to prevent NAN.')
        K_d = np.max(K_d, 0.05 * B)
    K_f = zeta_K * (K_demand_open - B + D_d)
    print('K_f = ', K_f)
    K = K_f + K_d
    print('K = ', K)

    return K, K_d, K_f<|MERGE_RESOLUTION|>--- conflicted
+++ resolved
@@ -363,13 +363,9 @@
     .. math::
         \hat{Y}_{t} = \hat{C}_{t} + (\hat{K}^{d}_{t+1}e^{g_{y}}
         (1+g_{n,t+1}) - \hat{K}^{d}_{t}) + \delta \hat{K}_{t} +
-<<<<<<< HEAD
         (\hat{K}^{g}_{t+1}e^{g_{y}}
         (1+g_{n,t+1}) - \hat{K}^{g}_{t}) + \delta \hat{K}^{g}_{t} +
-        \hat{G}_{t} + r_{hh, t}\hat{K}^{f}_{t} -
-=======
         \hat{G}_{t} + r_{p, t}\hat{K}^{f}_{t} -
->>>>>>> 98a2db00
         (\hat{D}^{f}_{t+1}e^{g_{y}}(1+g_{n,t+1})- \hat{D}^{f}_{t}) +
         r_{p,t}\hat{D}^{f}_{t}
 
