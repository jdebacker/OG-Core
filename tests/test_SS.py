"""
Test of steady-state module
"""

import multiprocessing
from distributed import Client, LocalCluster
import pytest
import numpy as np
import os
import pickle
from ogcore import SS, utils, aggregates, fiscal
from ogcore.parameters import Specifications
from ogcore import firm

CUR_PATH = os.path.abspath(os.path.dirname(__file__))
NUM_WORKERS = min(multiprocessing.cpu_count(), 7)


@pytest.fixture(scope="module")
def dask_client():
    cluster = LocalCluster(n_workers=NUM_WORKERS, threads_per_worker=2)
    client = Client(cluster)
    yield client
    # teardown
    client.close()
    cluster.close()


input_tuple = utils.safe_read_pickle(
    os.path.join(CUR_PATH, "test_io_data", "SS_fsolve_inputs.pkl")
)
(bssmat, nssmat, TR_ss, factor_ss) = input_tuple
# Parameterize the baseline, closed econ case
p1 = Specifications(baseline=True)
p1.update_specifications({"zeta_D": [0.0], "zeta_K": [0.0]})
guesses1 = np.array(
    [0.06, 1.1, 0.2, 0.016, 0.02, 0.02, 0.01, 0.01, 0.02, 0.003, -0.07, 0.051]
)
args1 = (bssmat, nssmat, None, None, p1, None)
<<<<<<< HEAD
expected1 = np.array([
    -0.03640424626041604, -0.03002637958804053, 0.2262064580426968, 0.0, 1.4598033016971916,
    -0.00161369, -0.01822709, -0.01675017, 0.006676, 0.0104632,
    -0.01955018, -0.00296457, 0.13138229715274724, 0.1237126490720427])
=======
expected1 = np.array(
    [
        -0.02663204,
        0.19439221,
        1.4520695,
        -0.00227398,
        -0.01871876,
        -0.01791936,
        0.00599629,
        0.009641,
        -0.01953461,
        -0.00296334,
        0.13068626,
        0.11574465,
    ]
)
>>>>>>> c1146f9f
# Parameterize the reform, closed econ case
p2 = Specifications(baseline=False)
p2.update_specifications({"zeta_D": [0.0], "zeta_K": [0.0]})
guesses2 = np.array(
    [0.06, 1.1, 0.2, 0.016, 0.02, 0.02, 0.01, 0.01, 0.02, 0.003, -0.07]
)
args2 = (bssmat, nssmat, None, 0.51, p2, None)
<<<<<<< HEAD
expected2 = np.array([
    -0.0389819118896058, -0.03275578110093917, 0.253354429177328, 0.0, 1.4764069856763156,
    -0.00165626, -0.01503618, -0.01407456, 0.00661677, 0.01038606,
    -0.01932943, -0.00294703, 0.132876628710868])
=======
expected2 = np.array(
    [
        -0.03023206549190516,
        0.22820179599757107,
        1.4675625231437683,
        -0.00237113,
        -0.0163767,
        -0.01440477,
        0.00587581,
        0.00948961,
        -0.01930931,
        -0.00294543,
        0.13208062708293913,
    ]
)
>>>>>>> c1146f9f
# Parameterize the reform, closed econ, baseline spending case
p3 = Specifications(baseline=False)
p3.update_specifications(
    {"zeta_D": [0.0], "zeta_K": [0.0], "baseline_spending": True}
)
guesses3 = np.array(
    [0.06, 1.1, 0.2, 0.016, 0.02, 0.02, 0.01, 0.01, 0.02, 0.003, -0.07]
)
args3 = (bssmat, nssmat, 0.13, 0.51, p3, None)
<<<<<<< HEAD
expected3 = np.array([
    -0.042611174492217574,  -0.03660486260948588, 0.2942852551844308, 0.0, 0.43144008183325194,
    0.0044546, 0.00790648, 0.01043014, 0.00872496, 0.01242235,
    0.00952339, -0.00284511, 0.0])
=======
expected3 = np.array(
    [
        -0.03162803,
        0.24195882,
        0.41616509,
        0.00285045,
        0.00579616,
        0.00828384,
        0.00744095,
        0.01091296,
        0.00732247,
        -0.00284388,
        0.0,
    ]
)
>>>>>>> c1146f9f
# Parameterize the baseline, partial open economy case (default)
p4 = Specifications(baseline=True)
guesses4 = np.array(
    [0.06, 1.1, 0.2, 0.016, 0.02, 0.02, 0.01, 0.01, 0.02, 0.003, -0.07, 0.051]
)
args4 = (bssmat, nssmat, None, None, p4, None)
<<<<<<< HEAD
expected4 = np.array([
    -0.04501723939772713, -0.039160814474571426, 0.32336315872334676, 0.0, 1.5404736783359936,
    -0.00173474, 0.00199568, 0.00591891, 0.00653568, 0.01029101,
    0.0075058, 0.00325183, 0.13864263105023944, 0.10922623253142945])
=======
expected4 = np.array(
    [
        -3.61519332e-02,
        2.89296724e-01,
        1.53046291e00,
        -2.52270144e-03,
        5.77827654e-04,
        4.58828506e-03,
        5.70642404e-03,
        9.28509138e-03,
        5.88758511e-03,
        2.84954467e-03,
        1.37741662e-01,
        9.93081343e-02,
    ]
)
>>>>>>> c1146f9f
# Parameterize the baseline, small open econ case
p5 = Specifications(baseline=True)
p5.update_specifications({"zeta_D": [0.0], "zeta_K": [1.0]})
guesses5 = np.array(
    [0.06, 1.1, 0.2, 0.016, 0.02, 0.02, 0.01, 0.01, 0.02, 0.003, -0.07, 0.051]
)
args5 = (bssmat, nssmat, None, 0.51, p5, None)
<<<<<<< HEAD
expected5 = np.array([
    -0.02690768327226259, -0.019999999999999962, 0.1376969417785776, 0.0, 1.44721176202231, -0.00148021,
    0.00239001, 0.00638136,  0.00683071,  0.01065305, 0.00799657,
    0.00336337, 0.1302490585820079, 0.11156343085283874])
# Parameterize the baseline closed economy, delta tau = 0 case
p6 = Specifications(baseline=True)
p6.update_specifications({'zeta_D': [0.0], 'zeta_K': [0.0],
                          'delta_tau_annual': [[0.0]]})
guesses6 = np.array([
    0.06, 1.1, 0.2, 0.016, 0.02, 0.02, 0.01, 0.01, 0.02, 0.003, -0.07, 0.051])
args6 = (bssmat, nssmat, None, None, p6, None)
expected6 = np.array([
    -0.051097905293268894,  -0.047817638192649635, 0.42739129061380643, 0.0, 1.5904342991581968,
    -0.00187832, 0.00177827,  0.00566193, 0.00637141, 0.01008918,
    0.00723656, 0.00319034, 0.1431390869242377, 0.10614753083674845])
p7 = Specifications(baseline=True)
p7.update_specifications(
    {'M': 4, 'alpha_c': [0.1, 0.5, 0.3, 0.1],
     'epsilon': [1.0, 1.0, 1.0, 1.0],
     'gamma': [0.3, 0.4, 0.35, 0.45],
     'gamma_g': [0.0, 0.0, 0.0, 0.0]})
guesses7 = np.array([
     0.06, 1.1, 0.2, 0.016, 0.02, 0.02, 0.01, 0.01, 0.02, 0.003, -0.07, 0.051])
args7 = (bssmat, nssmat, None, None, p7, None)
expected7 = np.array([
    -0.008448847313951888, -0.0009211082424301492, 0.011860194953432046,
    0.6123388845094864, 0.23087697388219008, 0.4355732756059083, 0.0,
    1.7940767556619188, -0.005315720595484515, -0.003711782648821809,
    -0.0005935187552692546, 0.002475944501244479, 0.005406487202800136,
    -8.023042809984782e-05, 0.0015049900920091177, 0.1614669080095727,
    0.061413881709093815])


@pytest.mark.parametrize(
    'guesses,args,expected',
    [(guesses1, args1, expected1),
     (guesses2, args2, expected2),
     (guesses3, args3, expected3),
     (guesses4, args4, expected4),
     (guesses5, args5, expected5),
     (guesses6, args6, expected6),
     (guesses7, args7, expected7)],
    ids=['Baseline, Closed', 'Reform, Closed',
         'Reform, Baseline spending=True, Closed',
         'Baseline, Partial Open', 'Baseline, Small Open',
         'Baseline, Closed, delta_tau = 0',
         'Baseline, M=4'])
=======
expected5 = np.array(
    [
        -2.00000000e-02,
        1.37696942e-01,
        1.45364937e00,
        -2.12169485e-03,
        1.38749157e-03,
        5.31989046e-03,
        6.17375654e-03,
        9.85890435e-03,
        6.65785018e-03,
        3.02359335e-03,
        1.30828443e-01,
        9.46730480e-02,
    ]
)
# Parameterize the baseline closed economy, delta tau = 0 case
p6 = Specifications(baseline=True)
p6.update_specifications(
    {"zeta_D": [0.0], "zeta_K": [0.0], "delta_tau_annual": [0.0]}
)
guesses6 = np.array(
    [0.06, 1.1, 0.2, 0.016, 0.02, 0.02, 0.01, 0.01, 0.02, 0.003, -0.07, 0.051]
)
args6 = (bssmat, nssmat, None, None, p6, None)
expected6 = np.array(
    [
        -4.54533398e-02,
        3.95241402e-01,
        1.58196691e00,
        -2.80134252e-03,
        3.41991788e-04,
        4.08401289e-03,
        5.38411471e-03,
        8.88915569e-03,
        5.35878350e-03,
        2.72962524e-03,
        1.42377022e-01,
        1.00917692e-01,
    ]
)


@pytest.mark.parametrize(
    "guesses,args,expected",
    [
        (guesses1, args1, expected1),
        (guesses2, args2, expected2),
        (guesses3, args3, expected3),
        (guesses4, args4, expected4),
        (guesses5, args5, expected5),
        (guesses6, args6, expected6),
    ],
    ids=[
        "Baseline, Closed",
        "Reform, Closed",
        "Reform, Baseline spending=True, Closed",
        "Baseline, Partial Open",
        "Baseline, Small Open",
        "Baseline, Closed, delta_tau = 0",
    ],
)
>>>>>>> c1146f9f
def test_SS_fsolve(tmpdir, guesses, args, expected):
    """
    Test SS.SS_fsolve function.  Provide inputs to function and
    ensure that output returned matches what it has been before.
    """
    # args =
    (bssmat, nssmat, TR_ss, factor_ss, p, client) = args
    p.baseline_dir = tmpdir
    p.output_base = tmpdir

    # take old format for guesses and put in new format
    r_p = guesses[0]
    r = guesses[0]
<<<<<<< HEAD
    w = firm.get_w_from_r(r_p, p, 'SS')
    p_m = np.ones(p.M)
=======
    w = firm.get_w_from_r(r, p, "SS")
>>>>>>> c1146f9f

    if p.baseline:
        BQ = guesses[3:-2]
        TR = guesses[-2]
        factor = guesses[-1]
        Y = TR / p.alpha_T[-1]
    else:
        BQ = guesses[3:-1]
        TR = guesses[-1]
        if p.baseline_spending:
            TR = TR_ss
            Y = guesses[2]
        else:
            Y = TR / p.alpha_T[-1]
    if p.baseline:
        new_guesses = [r_p, r, w] + list(p_m) + [Y] + list(BQ) + [TR, factor]
    else:
        new_guesses = [r_p, r, w] + list(p_m) + [Y] + list(BQ) + [TR]

    test_list = SS.SS_fsolve(new_guesses, *args)
<<<<<<< HEAD
    print("Test list = ", test_list)

    assert(np.allclose(np.hstack(np.array(test_list)), np.array(expected),
                       atol=1e-5))
=======
    assert np.allclose(
        np.hstack(np.array(test_list)), np.array(expected), atol=1e-5
    )
>>>>>>> c1146f9f


# Parameterize baseline, partially open econ case (default)
param_updates1 = {}
filename1 = "SS_solver_outputs_baseline.pkl"
# Parameterize baseline, balanced budget case
param_updates2 = {"budget_balance": True, "alpha_G": [0.0]}
filename2 = "SS_solver_outputs_baseline_budget_balance.pkl"
# Parameterize the reform, baseline spending case
param_updates3 = {"baseline_spending": True}
filename3 = "SS_solver_outputs_reform_baseline_spending.pkl"
# Parameterize the baseline, small open econ case
<<<<<<< HEAD
param_updates4 = {'zeta_K': [1.0], 'initial_guess_r_SS': 0.10}
filename4 = 'SS_solver_outputs_baseline_small_open.pkl'
=======
param_updates4 = {"zeta_K": [1.0]}
filename4 = "SS_solver_outputs_baseline_small_open.pkl"
>>>>>>> c1146f9f


# Note that chaning the order in which these tests are run will cause
# failures for the baseline spending=True tests which depend on the
# output of the baseline run just prior
@pytest.mark.parametrize(
    "baseline,param_updates,filename",
    [
        (True, param_updates1, filename1),
        (True, param_updates2, filename2),
        (False, param_updates3, filename3),
        (True, param_updates4, filename4),
    ],
    ids=[
        "Baseline",
        "Baseline, budget balance",
        "Reform, baseline spending=True",
        "Baseline, small open",
    ],
)
def test_SS_solver(baseline, param_updates, filename, dask_client):
    # Test SS.SS_solver function.  Provide inputs to function and
    # ensure that output returned matches what it has been before.
    p = Specifications(baseline=baseline, num_workers=NUM_WORKERS)
    p.update_specifications(param_updates)
    p.frac_tax_payroll = np.zeros(p.frac_tax_payroll.shape)
    p.output_base = CUR_PATH
    b_guess = np.ones((p.S, p.J)) * 0.07
    n_guess = np.ones((p.S, p.J)) * 0.35 * p.ltilde
    if p.zeta_K[-1] == 1.0:
        rguess = p.world_int_rate[-1]
    else:
        rguess = 0.06483431412921253
    wguess = firm.get_w_from_r(rguess, p, "SS")
    TRguess = 0.05738932081035772
    factorguess = 139355.1547340256
    BQguess = aggregates.get_BQ(rguess, b_guess, None, p, "SS", False)
    Yguess = 0.6376591201150815
    p_m_guess = np.ones(p.M)

    test_dict = SS.SS_solver(
<<<<<<< HEAD
        b_guess, n_guess, rguess, rguess, wguess, p_m_guess, Yguess, BQguess, TRguess,
        factorguess, p, dask_client, False)
=======
        b_guess,
        n_guess,
        rguess,
        wguess,
        Yguess,
        BQguess,
        TRguess,
        factorguess,
        p,
        dask_client,
        False,
    )
>>>>>>> c1146f9f

    expected_dict = utils.safe_read_pickle(
        os.path.join(CUR_PATH, "test_io_data", filename)
    )
    expected_dict["r_p_ss"] = expected_dict.pop("r_hh_ss")

    for k, v in expected_dict.items():
<<<<<<< HEAD
        print('Testing ', k)
        print('diff = ', np.abs(test_dict[k] - v).max())

    for k, v in expected_dict.items():
        print('Testing ', k)
        print('diff = ', np.abs(test_dict[k] - v).max())
        assert(np.allclose(test_dict[k], v, atol=1e-04, equal_nan=True))


param_updates5 = {'zeta_K': [1.0], 'budget_balance': True,
                  'alpha_G': [0.0]}
filename5 = 'SS_solver_outputs_baseline_small_open_budget_balance.pkl'
param_updates6 = {'delta_tau_annual': [[0.0]], 'zeta_K': [0.0],
                  'zeta_D': [0.0], 'initial_guess_r_SS': 0.02,
                  'initial_guess_TR_SS': 0.02}
filename6 = 'SS_solver_outputs_baseline_delta_tau0.pkl'
# Can't seem to get even close to a solution with M=4 here.
# param_updates7 = {
#     'M': 4, 'alpha_c': [0.1, 0.5, 0.3, 0.1],
#     'epsilon': [1.0, 1.0, 1.0, 1.0],
#     'gamma': [0.3, 0.4, 0.35, 0.45],
#     'gamma_g': [0.0, 0.0, 0.0, 0.0],
#     'initial_guess_r_SS': 0.15,
#     'initial_guess_TR_SS': 0.06}
# filename7 = 'SS_solver_outputs_baseline_M4.pkl'


@pytest.mark.parametrize('baseline,param_updates,filename',
                         [
                            (True, param_updates5, filename5),
                          (True, param_updates6, filename6)],
                         ids=[
                            'Baseline, small open, budget balance',
                              'Baseline, delta_tau = 0'])
=======
        print("Testing ", k)
        print("diff = ", np.abs(test_dict[k] - v).max())
        assert np.allclose(test_dict[k], v, atol=1e-04, equal_nan=True)


param_updates5 = {"zeta_K": [1.0], "budget_balance": True, "alpha_G": [0.0]}
filename5 = "SS_solver_outputs_baseline_small_open_budget_balance.pkl"
param_updates6 = {
    "delta_tau_annual": [0.0],
    "zeta_K": [0.0],
    "zeta_D": [0.0],
    "initial_guess_r_SS": 0.08,
    "initial_guess_TR_SS": 0.02,
}
filename6 = "SS_solver_outputs_baseline_delta_tau0.pkl"


@pytest.mark.parametrize(
    "baseline,param_updates,filename",
    [(True, param_updates5, filename5), (True, param_updates6, filename6)],
    ids=["Baseline, small open, budget balance", "Baseline, delta_tau = 0"],
)
>>>>>>> c1146f9f
@pytest.mark.local
def test_SS_solver_extra(baseline, param_updates, filename, dask_client):
    # Test SS.SS_solver function.  Provide inputs to function and
    # ensure that output returned matches what it has been before.
    p = Specifications(baseline=baseline, num_workers=NUM_WORKERS)
    p.update_specifications(param_updates)
    p.output_base = CUR_PATH
    b_guess = np.ones((p.S, p.J)) * 0.07
    n_guess = np.ones((p.S, p.J)) * 0.35 * p.ltilde
    if p.zeta_K[-1] == 1.0:
        rguess = p.world_int_rate[-1]
    else:
        rguess = 0.06483431412921253
    wguess = firm.get_w_from_r(rguess, p, "SS")
    TRguess = 0.05738932081035772
    factorguess = 139355.1547340256
    BQguess = aggregates.get_BQ(rguess, b_guess, None, p, "SS", False)
    Yguess = 0.6376591201150815
    p_m_guess = np.ones(p.M)

    test_dict = SS.SS_solver(
<<<<<<< HEAD
        b_guess, n_guess, rguess, rguess, wguess, p_m_guess, Yguess, BQguess, TRguess,
        factorguess, p, dask_client, False)
    expected_dict = utils.safe_read_pickle(
        os.path.join(CUR_PATH, 'test_io_data', filename))
    try:
        expected_dict['r_p_ss'] = expected_dict.pop('r_hh_ss')
        del test_dict['K_g_ss']
        del test_dict['I_g_ss']
        del test_dict['L_vec_ss'], test_dict['K_vec_ss'], test_dict['Y_vec_ss']
    except KeyError:
        pass
=======
        b_guess,
        n_guess,
        rguess,
        wguess,
        Yguess,
        BQguess,
        TRguess,
        factorguess,
        p,
        dask_client,
        False,
    )
    expected_dict = utils.safe_read_pickle(
        os.path.join(CUR_PATH, "test_io_data", filename)
    )
    expected_dict["r_p_ss"] = expected_dict.pop("r_hh_ss")
    del test_dict["K_g_ss"]
    del test_dict["I_g_ss"]

>>>>>>> c1146f9f
    for k, v in expected_dict.items():
        print("Testing ", k)
        assert np.allclose(test_dict[k], v, atol=1e-05, equal_nan=True)


param_updates1 = {"zeta_K": [1.0]}
filename1 = "inner_loop_outputs_baseline_small_open.pkl"
param_updates2 = {"budget_balance": True, "alpha_G": [0.0]}
filename2 = "inner_loop_outputs_baseline_balance_budget.pkl"
param_updates3 = {}
filename3 = "inner_loop_outputs_baseline.pkl"
param_updates4 = {}
<<<<<<< HEAD
filename4 = 'inner_loop_outputs_reform.pkl'
param_updates5 = {'baseline_spending': True}
filename5 = 'inner_loop_outputs_reform_baselinespending.pkl'
param_updates7 = {'M': 4, 'alpha_c': [0.1, 0.5, 0.3, 0.1],
                  'epsilon': [1.0, 1.0, 1.0, 1.0],
                  'gamma': [0.3, 0.4, 0.35, 0.45],
                  'gamma_g': [0.0, 0.0, 0.0, 0.0]}
filename7 = 'inner_loop_outputs_reform_M4.pkl'

@pytest.mark.parametrize('baseline,param_updates,filename',
                         [
                            (True, param_updates1, filename1),
                          (True, param_updates2, filename2),
                          (True, param_updates3, filename3),
                          (False, param_updates4, filename4),
                          (False, param_updates5, filename5),
                          (False, param_updates7, filename7)],
                         ids=[
                            'Baseline, Small Open',
                              'Baseline, Balanced Budget',
                              'Baseline', 'Reform',
                              'Reform, baseline spending',
                              'Reform, M>1'])
=======
filename4 = "inner_loop_outputs_reform.pkl"
param_updates5 = {"baseline_spending": True}
filename5 = "inner_loop_outputs_reform_baselinespending.pkl"


@pytest.mark.parametrize(
    "baseline,param_updates,filename",
    [
        (True, param_updates1, filename1),
        (True, param_updates2, filename2),
        (True, param_updates3, filename3),
        (False, param_updates4, filename4),
        (False, param_updates5, filename5),
    ],
    ids=[
        "Baseline, Small Open",
        "Baseline, Balanced Budget",
        "Baseline",
        "Reform",
        "Reform, baseline spending",
    ],
)
>>>>>>> c1146f9f
def test_inner_loop(baseline, param_updates, filename, dask_client):
    # Test SS.inner_loop function.  Provide inputs to function and
    # ensure that output returned matches what it has been before.
    p = Specifications(baseline=baseline, num_workers=NUM_WORKERS)
    p.update_specifications(param_updates)
    p.output_base = CUR_PATH
    bssmat = np.ones((p.S, p.J)) * 0.07
    nssmat = np.ones((p.S, p.J)) * 0.4 * p.ltilde
    if p.zeta_K[-1] == 1.0:
        r = p.world_int_rate[-1]
    else:
        r = 0.05
    w = firm.get_w_from_r(r, p, "SS")
    TR = 0.12
    Y = 1.3

    # Solve for r_p because of new sol'n algo
    r_gov = fiscal.get_r_gov(r, p)
    D, D_d, D_f, new_borrowing, debt_service, new_borrowing_f =\
        fiscal.get_D_ss(r_gov, Y, p)
    I_g = fiscal.get_I_g(Y, p.alpha_I[-1])
    K_g = fiscal.get_K_g(0, I_g, p, 'SS')
    MPKg = firm.get_MPx(Y, K_g, p.gamma_g, p, 'SS')
    K = firm.get_K_from_Y(Y, r, p, 'SS')
    p_m = np.ones(p.M)
    r_p = aggregates.get_r_p(r, r_gov, p_m, K, K_g, D, MPKg, p, 'SS')
    factor = 100000
    BQ = np.ones(p.J) * 0.00019646295986015257
    if p.budget_balance:
        outer_loop_vars = (bssmat, nssmat, r_p, r, w, p_m, Y, BQ, TR, factor)
    else:
        outer_loop_vars = (bssmat, nssmat, r_p, r, w, p_m, Y, BQ, TR, factor)
    test_tuple = SS.inner_loop(outer_loop_vars, p, dask_client)
<<<<<<< HEAD

    try:
        (euler_errors, bssmat, nssmat, new_r, new_r_gov, new_r_p, \
            new_w, new_TR, Y, new_factor, new_BQ, average_income_model) = utils.safe_read_pickle(
            os.path.join(CUR_PATH, 'test_io_data', filename))
        (_, _, _, _, _, _, _, _, K_vec, L_vec, Y_vec, _, _, _, _, _) = test_tuple
        expected_tuple = (
            euler_errors, bssmat, nssmat, new_r, new_r_gov, new_r_p,
            new_w, 1.0, K_vec, L_vec, Y_vec, new_TR, Y, new_factor,
            new_BQ, average_income_model)
    except ValueError:
        expected_tuple = utils.safe_read_pickle(
            os.path.join(CUR_PATH, 'test_io_data', filename))

    for i, v in enumerate(expected_tuple):
        print('Max diff = ', np.absolute(test_tuple[i] - v).max())
        print('Checking item = ', i)
=======
    expected_tuple = utils.safe_read_pickle(
        os.path.join(CUR_PATH, "test_io_data", filename)
    )
>>>>>>> c1146f9f

    for i, v in enumerate(expected_tuple):
        print("Max diff = ", np.absolute(test_tuple[i] - v).max())
        print("Checking item = ", i)
        assert np.allclose(test_tuple[i], v, atol=4e-05)


param_updates6 = {"zeta_K": [0.0], "zeta_D": [0.0]}
filename6 = "inner_loop_outputs_baseline_delta_tau0.pkl"


@pytest.mark.parametrize(
    "baseline,param_updates,filename",
    [(False, param_updates6, filename6)],
    ids=["Baseline, delta_tau = 0"],
)
@pytest.mark.local
def test_inner_loop_extra(baseline, param_updates, filename, dask_client):
    # Test SS.inner_loop function.  Provide inputs to function and
    # ensure that output returned matches what it has been before.
    p = Specifications(baseline=baseline, num_workers=NUM_WORKERS)
    p.update_specifications(param_updates)
    p.output_base = CUR_PATH
    bssmat = np.ones((p.S, p.J)) * 0.07
    nssmat = np.ones((p.S, p.J)) * .4 * p.ltilde
    r = 0.05
    w = firm.get_w_from_r(r, p, "SS")
    TR = 0.12
    Y = 1.3
    factor = 100000
    BQ = np.ones(p.J) * 0.00019646295986015257
    # Solve for r_p because of new sol'n algo
    r_gov = fiscal.get_r_gov(r, p)
    D, D_d, D_f, new_borrowing, debt_service, new_borrowing_f =\
        fiscal.get_D_ss(r_gov, Y, p)
    I_g = fiscal.get_I_g(Y, p.alpha_I[-1])
    K_g = fiscal.get_K_g(0, I_g, p, 'SS')
    MPKg = firm.get_MPx(Y, K_g, p.gamma_g, p, 'SS')
    K = firm.get_K_from_Y(Y, r, p, 'SS')
    p_m = np.array([1.0])
    r_p = aggregates.get_r_p(r, r_gov, p_m, K, K_g, D, MPKg, p, 'SS')
    outer_loop_vars = (bssmat, nssmat, r_p, r, w, p_m, Y, BQ, TR, factor)
    test_tuple = SS.inner_loop(outer_loop_vars, p, dask_client)
    expected_tuple = utils.safe_read_pickle(
        os.path.join(CUR_PATH, "test_io_data", filename)
    )
    for i, v in enumerate(expected_tuple):
        print("Max diff = ", np.absolute(test_tuple[i] - v).max())
        print("Checking item = ", i)
        assert np.allclose(test_tuple[i], v, atol=1e-05)


input_tuple = utils.safe_read_pickle(
    os.path.join(CUR_PATH, "test_io_data", "euler_eqn_solver_inputs.pkl")
)
p1 = Specifications()
ubi_j1 = np.zeros(p1.S)
expected1 = np.array(
    [
        1.51538712e01,
        -2.56197959e00,
        -2.54265884e00,
        -3.28629424e00,
        -3.22778974e00,
        -3.41561489e00,
        -3.51017369e00,
        -3.75042314e00,
        -3.80383214e00,
        -4.14829718e00,
        -4.44514599e00,
        -4.67960243e00,
        -4.87283749e00,
        -5.18463537e00,
        -5.34423297e00,
        -5.68063373e00,
        -5.94916029e00,
        -6.38177119e00,
        -6.80812242e00,
        -7.28522062e00,
        -7.85145988e00,
        -8.66878353e00,
        -9.37562765e00,
        -1.03414011e01,
        -1.14081246e01,
        -1.25964679e01,
        -1.39480872e01,
        -1.52910868e01,
        -1.68180780e01,
        -1.83558158e01,
        -2.00575245e01,
        -2.18537125e01,
        -2.36884268e01,
        -2.55965567e01,
        -2.76079141e01,
        -2.97881573e01,
        -3.21294338e01,
        -3.44195741e01,
        -3.66247981e01,
        -3.89743765e01,
        -4.15665336e01,
        -4.44618843e01,
        -4.78531228e01,
        -5.07117561e01,
        -5.61340661e01,
        -6.11117052e01,
        -6.66779805e01,
        -7.28228235e01,
        -7.94109507e01,
        -8.66941024e01,
        -9.51612705e01,
        -1.04586761e02,
        -1.14680002e02,
        -1.25424091e02,
        -1.37538484e02,
        -1.50993053e02,
        -1.66832207e02,
        -1.84034819e02,
        -2.02926084e02,
        -2.23890548e02,
        -2.48093486e02,
        -2.75713079e02,
        -3.06078037e02,
        -3.39247892e02,
        -3.75917422e02,
        -4.17115902e02,
        -4.63605146e02,
        -5.15906513e02,
        -5.74281262e02,
        -6.38710545e02,
        -7.09090498e02,
        -7.85233553e02,
        -8.66911313e02,
        -9.53868333e02,
        -1.04585181e03,
        -1.13779879e03,
        -1.22821994e03,
        -1.31552956e03,
        -1.39805877e03,
        -4.83324702e03,
        4.00442507e00,
        7.96773877e-01,
        1.39237547e00,
        1.23660392e00,
        1.44880997e00,
        1.51531791e00,
        1.55462435e00,
        1.56389001e00,
        1.58687813e00,
        1.47274349e00,
        1.46704464e00,
        1.45168631e00,
        1.44092323e00,
        1.39732199e00,
        1.40790708e00,
        1.37934851e00,
        1.38521215e00,
        1.36048613e00,
        1.45235320e00,
        1.45320126e00,
        1.29772329e00,
        1.24589321e00,
        1.32296088e00,
        1.32456130e00,
        1.33750596e00,
        1.30805420e00,
        1.27939152e00,
        1.31109538e00,
        1.30998662e00,
        1.35165111e00,
        1.35437375e00,
        1.36173552e00,
        1.37248669e00,
        1.35943498e00,
        1.20191457e00,
        1.21529308e00,
        1.21953605e00,
        1.23370464e00,
        1.21452561e00,
        1.16058807e00,
        1.14935749e00,
        1.13913804e00,
        1.07074025e00,
        1.03428234e00,
        -7.71278789e-02,
        -2.73717009e-01,
        -3.16680626e-01,
        -4.12334380e-01,
        -4.96057463e-01,
        -4.79703674e-01,
        -9.29914867e-01,
        -8.62809736e-01,
        -9.06156963e-01,
        -6.81184476e-01,
        -8.63294517e-01,
        -8.16049710e-01,
        -9.23872676e-01,
        -9.10806284e-01,
        -9.87876289e-01,
        -1.06439023e00,
        -9.08063202e-01,
        -1.10809932e00,
        -1.15307801e00,
        -1.18854161e00,
        -1.20320964e00,
        -1.25640695e00,
        -1.39558084e00,
        -1.45512478e00,
        -1.73159290e00,
        -1.79171004e00,
        -1.98857334e00,
        -1.99474109e00,
        -2.54596323e00,
        -2.76229109e00,
        -2.91253931e00,
        -3.00742349e00,
        -3.25085876e00,
        -3.44541790e00,
        -3.59962203e00,
        -3.80400716e00,
    ]
)
p2 = Specifications()
ubi_params = {"ubi_nom_017": 1000, "ubi_nom_1864": 1500, "ubi_nom_65p": 500}
p2.update_specifications(ubi_params)
ubi_j2 = np.ones(p2.S) * 1.19073748e-06
expected2 = np.array(
    [
        1.51534392e01,
        -2.56199950e00,
        -2.54268223e00,
        -3.28630802e00,
        -3.22780451e00,
        -3.41562683e00,
        -3.51018448e00,
        -3.75043149e00,
        -3.80384094e00,
        -4.14830372e00,
        -4.44515126e00,
        -4.67960714e00,
        -4.87284201e00,
        -5.18463857e00,
        -5.34423632e00,
        -5.68063612e00,
        -5.94916278e00,
        -6.38177299e00,
        -6.80812414e00,
        -7.28522248e00,
        -7.85146169e00,
        -8.66878423e00,
        -9.37562887e00,
        -1.03414021e01,
        -1.14081257e01,
        -1.25964689e01,
        -1.39480877e01,
        -1.52910875e01,
        -1.68180784e01,
        -1.83558164e01,
        -2.00575251e01,
        -2.18537130e01,
        -2.36884274e01,
        -2.55965573e01,
        -2.76079145e01,
        -2.97881577e01,
        -3.21294342e01,
        -3.44195746e01,
        -3.66247987e01,
        -3.89743768e01,
        -4.15665337e01,
        -4.44618848e01,
        -4.78531231e01,
        -5.07117617e01,
        -5.61340662e01,
        -6.11117053e01,
        -6.66779808e01,
        -7.28228236e01,
        -7.94109510e01,
        -8.66941027e01,
        -9.51612705e01,
        -1.04586762e02,
        -1.14680002e02,
        -1.25424092e02,
        -1.37538484e02,
        -1.50993054e02,
        -1.66832208e02,
        -1.84034820e02,
        -2.02926084e02,
        -2.23890549e02,
        -2.48093486e02,
        -2.75713080e02,
        -3.06078038e02,
        -3.39247893e02,
        -3.75917423e02,
        -4.17115902e02,
        -4.63605147e02,
        -5.15906514e02,
        -5.74281263e02,
        -6.38710545e02,
        -7.09090499e02,
        -7.85233554e02,
        -8.66911314e02,
        -9.53868334e02,
        -1.04585181e03,
        -1.13779879e03,
        -1.22821994e03,
        -1.31552956e03,
        -1.39805878e03,
        -4.83324703e03,
        4.00430717e00,
        7.96743070e-01,
        1.39234573e00,
        1.23657688e00,
        1.44878368e00,
        1.51529330e00,
        1.55460112e00,
        1.56386830e00,
        1.58685749e00,
        1.47272458e00,
        1.46702689e00,
        1.45166945e00,
        1.44090726e00,
        1.39730708e00,
        1.40789273e00,
        1.37933501e00,
        1.38519906e00,
        1.36047368e00,
        1.45234104e00,
        1.45318944e00,
        1.29771202e00,
        1.24588257e00,
        1.32295006e00,
        1.32455077e00,
        1.33749565e00,
        1.30804422e00,
        1.27938187e00,
        1.31108565e00,
        1.30997702e00,
        1.35164135e00,
        1.35436405e00,
        1.36172584e00,
        1.37247700e00,
        1.35942541e00,
        1.20190512e00,
        1.21528357e00,
        1.21952648e00,
        1.23369495e00,
        1.21451603e00,
        1.16057869e00,
        1.14934809e00,
        1.13912837e00,
        1.07073058e00,
        1.03427254e00,
        -7.71324513e-02,
        -2.73721717e-01,
        -3.16685410e-01,
        -4.12339087e-01,
        -4.96062316e-01,
        -4.79708537e-01,
        -9.29919474e-01,
        -8.62814900e-01,
        -9.06162195e-01,
        -6.81189299e-01,
        -8.63298778e-01,
        -8.16054579e-01,
        -9.23877222e-01,
        -9.10811055e-01,
        -9.87880938e-01,
        -1.06439480e00,
        -9.08067734e-01,
        -1.10810385e00,
        -1.15308259e00,
        -1.18854629e00,
        -1.20321451e00,
        -1.25641184e00,
        -1.39558574e00,
        -1.45512970e00,
        -1.73159783e00,
        -1.79171499e00,
        -1.98857832e00,
        -1.99474610e00,
        -2.54596828e00,
        -2.76229618e00,
        -2.91254446e00,
        -3.00742873e00,
        -3.25086411e00,
        -3.44542340e00,
        -3.59962769e00,
        -3.80401297e00,
    ]
)


@pytest.mark.parametrize(
    "input_tuple,ubi_j,p,expected",
    [
        (input_tuple, ubi_j1, p1, expected1),
        (input_tuple, ubi_j2, p2, expected2),
    ],
    ids=["Baseline", "w/ UBI"],
)
def test_euler_equation_solver(input_tuple, ubi_j, p, expected):
    # Test SS.inner_loop function.  Provide inputs to function and
    # ensure that output returned matches what it has been before.
    guesses, r, w, bq, tr, _, factor, j = input_tuple
    args = (r, w, 1.0, bq, tr, ubi_j, factor, j, p)
    test_list = SS.euler_equation_solver(guesses, *args)
    print(repr(test_list))

    assert np.allclose(np.array(test_list), np.array(expected))


param_updates1 = {}
<<<<<<< HEAD
filename1 = 'run_SS_baseline_outputs.pkl'
param_updates2 = {'use_zeta': True, 'initial_guess_r_SS': 0.065,
                  'initial_guess_TR_SS': 0.06}
filename2 = 'run_SS_baseline_use_zeta.pkl'
param_updates3 = {'zeta_K': [1.0], 'initial_guess_r_SS': 0.10}
filename3 = 'run_SS_baseline_small_open.pkl'
param_updates4 = {'zeta_K': [1.0], 'use_zeta': True,
                  'initial_guess_r_SS': 0.12,
                  'initial_guess_TR_SS': 0.07}
filename4 = 'run_SS_baseline_small_open_use_zeta.pkl'
param_updates5 = {}
filename5 = 'run_SS_reform.pkl'
param_updates6 = {'use_zeta': True, 'initial_guess_r_SS': 0.065,
                  'initial_guess_TR_SS': 0.06}
filename6 = 'run_SS_reform_use_zeta.pkl'
param_updates7 = {'zeta_K': [1.0], 'initial_guess_r_SS': 0.10}
filename7 = 'run_SS_reform_small_open.pkl'
param_updates8 = {'zeta_K': [1.0], 'use_zeta': True,
                  'initial_guess_r_SS': 0.04, 'initial_guess_TR_SS': 0.07}
filename8 = 'run_SS_reform_small_open_use_zeta.pkl'
param_updates9 = {'baseline_spending': True}
filename9 = 'run_SS_reform_baseline_spend.pkl'
param_updates10 = {'baseline_spending': True, 'use_zeta': True,
                   'initial_guess_r_SS': 0.065, 'initial_guess_TR_SS': 0.06}
filename10 = 'run_SS_reform_baseline_spend_use_zeta.pkl'
param_updates11 = {'delta_tau_annual': [[0.0]], 'zeta_K': [0.0],
                   'zeta_D': [0.0], 'initial_guess_r_SS': 0.01}
filename11 = 'run_SS_baseline_delta_tau0.pkl'
param_updates12 = {'delta_g_annual': 0.02, 'alpha_I': [0.01],
                   'gamma_g': [0.07], 'initial_guess_r_SS': 0.06,
                   'initial_guess_TR_SS': 0.03, 'initial_Kg_ratio': 0.01}
filename12 = 'run_SS_baseline_Kg_nonzero.pkl'
param_updates13 = {'M': 3, 'epsilon': [1.0, 1.0, 1.0],
                   'gamma': [0.3, 0.35, 0.4],
                   'gamma_g': [0.1, 0.05, 0.15],
                   'alpha_c': [0.2, 0.4, 0.4],
                   'initial_guess_r_SS': 0.10,
                   'initial_guess_TR_SS': 0.05,
                   'alpha_I': [0.01],
                   'initial_Kg_ratio': 0.01,
                   }
filename13 = 'run_SS_baseline_M3_Kg_nonzero.pkl'
param_updates14 = {'M': 3, 'epsilon': [1.0, 1.0, 1.0],
                   'gamma': [0.3, 0.35, 0.4],
                   'gamma_g': [0.0, 0.0, 0.0],
                   'alpha_c': [0.2, 0.4, 0.4],
                   'initial_guess_r_SS': 0.04,
                   'initial_guess_TR_SS': 0.05,
                   'alpha_I': [0.0],
                   'initial_Kg_ratio': 0.0,
                   }
filename14 = 'run_SS_baseline_M3_Kg_zero.pkl'


# Note that changing the order in which these tests are run will cause
# failures for the baseline spending=True tests which depend on the
# output of the baseline run just prior
@pytest.mark.parametrize('baseline,param_updates,filename',
                         [
                          (True, param_updates1, filename1),
                          (False, param_updates9, filename9),
                          (True, param_updates2, filename2),
                          (False, param_updates10, filename10),
                          (True, param_updates3, filename3),
                          (True, param_updates4, filename4),
                          (False, param_updates5, filename5),
                          (False, param_updates6, filename6),
                          (False, param_updates7, filename7),
                          (False, param_updates8, filename8),
                          (False, param_updates11, filename11),
                          (True, param_updates12, filename12),
                          (True, param_updates13, filename13),
                          (True, param_updates14, filename14)
                          ],
                         ids=[
                              'Baseline', 'Reform, baseline spending',
                              'Baseline, use zeta',
                              'Reform, baseline spending, use zeta',
                              'Baseline, small open',
                              'Baseline, small open use zeta',
                              'Reform', 'Reform, use zeta',
                              'Reform, small open',
                              'Reform, small open use zeta',
                              'Reform, delta_tau=0',
                              'Baseline, non-zero Kg',
                              'Baseline, M=3, non-zero Kg',
                              'Baseline, M=3, zero Kg'
                              ])
=======
filename1 = "run_SS_baseline_outputs.pkl"
param_updates2 = {
    "use_zeta": True,
    "initial_guess_r_SS": 0.08,
    "initial_guess_TR_SS": 0.03,
}
filename2 = "run_SS_baseline_use_zeta.pkl"
param_updates3 = {"zeta_K": [1.0]}
filename3 = "run_SS_baseline_small_open.pkl"
param_updates4 = {"zeta_K": [1.0], "use_zeta": True}
filename4 = "run_SS_baseline_small_open_use_zeta.pkl"
param_updates5 = {}
filename5 = "run_SS_reform.pkl"
param_updates6 = {
    "use_zeta": True,
    "initial_guess_r_SS": 0.08,
    "initial_guess_TR_SS": 0.03,
}
filename6 = "run_SS_reform_use_zeta.pkl"
param_updates7 = {"zeta_K": [1.0]}
filename7 = "run_SS_reform_small_open.pkl"
param_updates8 = {"zeta_K": [1.0], "use_zeta": True}
filename8 = "run_SS_reform_small_open_use_zeta.pkl"
param_updates9 = {"baseline_spending": True}
filename9 = "run_SS_reform_baseline_spend.pkl"
param_updates10 = {"baseline_spending": True, "use_zeta": True}
filename10 = "run_SS_reform_baseline_spend_use_zeta.pkl"
param_updates11 = {
    "delta_tau_annual": [0.0],
    "zeta_K": [0.0],
    "zeta_D": [0.0],
    "initial_guess_r_SS": 0.04,
}
filename11 = "run_SS_baseline_delta_tau0.pkl"
param_updates12 = {
    "delta_g_annual": 0.02,
    "alpha_I": [0.01],
    "gamma_g": 0.07,
    "initial_guess_r_SS": 0.06,
    "initial_guess_TR_SS": 0.03,
    "initial_Kg_ratio": 0.01,
}
filename12 = "run_SS_baseline_Kg_nonzero.pkl"


# Note that chaning the order in which these tests are run will cause
# failures for the baseline spending=True tests which depend on the
# output of the baseline run just prior
@pytest.mark.parametrize(
    "baseline,param_updates,filename",
    [
        (True, param_updates1, filename1),
        (False, param_updates9, filename9),
        (True, param_updates2, filename2),
        (False, param_updates10, filename10),
        (True, param_updates3, filename3),
        (True, param_updates4, filename4),
        (False, param_updates5, filename5),
        (False, param_updates6, filename6),
        (False, param_updates7, filename7),
        (False, param_updates8, filename8),
        (False, param_updates11, filename11),
        (True, param_updates12, filename12),
    ],
    ids=[
        "Baseline",
        "Reform, baseline spending",
        "Baseline, use zeta",
        "Reform, baseline spending, use zeta",
        "Baseline, small open",
        "Baseline, small open use zeta",
        "Reform",
        "Reform, use zeta",
        "Reform, small open",
        "Reform, small open use zeta",
        "Reform, delta_tau=0",
        "Baseline, non-zero Kg",
    ],
)
>>>>>>> c1146f9f
@pytest.mark.local
def test_run_SS(tmpdir, baseline, param_updates, filename, dask_client):
    # Test SS.run_SS function.  Provide inputs to function and
    # ensure that output returned matches what it has been before.
    SS.ENFORCE_SOLUTION_CHECKS = True
    # if running reform, then need to solve baseline first to get values
    baseline_dir = os.path.join(tmpdir, "OUTPUT_BASELINE")
    if baseline is False:
        p_base = Specifications(
            output_base=baseline_dir,
            baseline_dir=baseline_dir,
            baseline=True,
            num_workers=NUM_WORKERS,
        )
        param_updates_base = param_updates.copy()
        param_updates_base["baseline_spending"] = False
        p_base.update_specifications(param_updates_base)
        base_ss_outputs = SS.run_SS(p_base, client=dask_client)
        utils.mkdirs(os.path.join(baseline_dir, "SS"))
        ss_dir = os.path.join(baseline_dir, "SS", "SS_vars.pkl")
        with open(ss_dir, "wb") as f:
            pickle.dump(base_ss_outputs, f)
    # now run specification for test
    p = Specifications(
        baseline=baseline, num_workers=NUM_WORKERS, baseline_dir=baseline_dir
    )
    p.update_specifications(param_updates)
    test_dict = SS.run_SS(p, client=dask_client)
    expected_dict = utils.safe_read_pickle(
        os.path.join(CUR_PATH, "test_io_data", filename)
    )
    try:
        expected_dict["r_p_ss"] = expected_dict.pop("r_hh_ss")
    except KeyError:
        pass
    for k, v in expected_dict.items():
        print("Checking item = ", k)
        assert np.allclose(test_dict[k], v, atol=1e-06)<|MERGE_RESOLUTION|>--- conflicted
+++ resolved
@@ -37,29 +37,24 @@
     [0.06, 1.1, 0.2, 0.016, 0.02, 0.02, 0.01, 0.01, 0.02, 0.003, -0.07, 0.051]
 )
 args1 = (bssmat, nssmat, None, None, p1, None)
-<<<<<<< HEAD
-expected1 = np.array([
-    -0.03640424626041604, -0.03002637958804053, 0.2262064580426968, 0.0, 1.4598033016971916,
-    -0.00161369, -0.01822709, -0.01675017, 0.006676, 0.0104632,
-    -0.01955018, -0.00296457, 0.13138229715274724, 0.1237126490720427])
-=======
 expected1 = np.array(
     [
-        -0.02663204,
-        0.19439221,
-        1.4520695,
-        -0.00227398,
-        -0.01871876,
-        -0.01791936,
-        0.00599629,
-        0.009641,
-        -0.01953461,
-        -0.00296334,
-        0.13068626,
-        0.11574465,
+        -0.03640424626041604,
+        -0.03002637958804053,
+        0.2262064580426968,
+        0.0,
+        1.4598033016971916,
+        -0.00161369,
+        -0.01822709,
+        -0.01675017,
+        0.006676,
+        0.0104632,
+        -0.01955018,
+        -0.00296457,
+        0.13138229715274724,
+        0.1237126490720427,
     ]
 )
->>>>>>> c1146f9f
 # Parameterize the reform, closed econ case
 p2 = Specifications(baseline=False)
 p2.update_specifications({"zeta_D": [0.0], "zeta_K": [0.0]})
@@ -67,28 +62,23 @@
     [0.06, 1.1, 0.2, 0.016, 0.02, 0.02, 0.01, 0.01, 0.02, 0.003, -0.07]
 )
 args2 = (bssmat, nssmat, None, 0.51, p2, None)
-<<<<<<< HEAD
-expected2 = np.array([
-    -0.0389819118896058, -0.03275578110093917, 0.253354429177328, 0.0, 1.4764069856763156,
-    -0.00165626, -0.01503618, -0.01407456, 0.00661677, 0.01038606,
-    -0.01932943, -0.00294703, 0.132876628710868])
-=======
 expected2 = np.array(
     [
-        -0.03023206549190516,
-        0.22820179599757107,
-        1.4675625231437683,
-        -0.00237113,
-        -0.0163767,
-        -0.01440477,
-        0.00587581,
-        0.00948961,
-        -0.01930931,
-        -0.00294543,
-        0.13208062708293913,
+        -0.0389819118896058,
+        -0.03275578110093917,
+        0.253354429177328,
+        0.0,
+        1.4764069856763156,
+        -0.00165626,
+        -0.01503618,
+        -0.01407456,
+        0.00661677,
+        0.01038606,
+        -0.01932943,
+        -0.00294703,
+        0.132876628710868,
     ]
 )
->>>>>>> c1146f9f
 # Parameterize the reform, closed econ, baseline spending case
 p3 = Specifications(baseline=False)
 p3.update_specifications(
@@ -98,57 +88,47 @@
     [0.06, 1.1, 0.2, 0.016, 0.02, 0.02, 0.01, 0.01, 0.02, 0.003, -0.07]
 )
 args3 = (bssmat, nssmat, 0.13, 0.51, p3, None)
-<<<<<<< HEAD
-expected3 = np.array([
-    -0.042611174492217574,  -0.03660486260948588, 0.2942852551844308, 0.0, 0.43144008183325194,
-    0.0044546, 0.00790648, 0.01043014, 0.00872496, 0.01242235,
-    0.00952339, -0.00284511, 0.0])
-=======
 expected3 = np.array(
     [
-        -0.03162803,
-        0.24195882,
-        0.41616509,
-        0.00285045,
-        0.00579616,
-        0.00828384,
-        0.00744095,
-        0.01091296,
-        0.00732247,
-        -0.00284388,
+        -0.042611174492217574,
+        -0.03660486260948588,
+        0.2942852551844308,
+        0.0,
+        0.43144008183325194,
+        0.0044546,
+        0.00790648,
+        0.01043014,
+        0.00872496,
+        0.01242235,
+        0.00952339,
+        -0.00284511,
         0.0,
     ]
 )
->>>>>>> c1146f9f
 # Parameterize the baseline, partial open economy case (default)
 p4 = Specifications(baseline=True)
 guesses4 = np.array(
     [0.06, 1.1, 0.2, 0.016, 0.02, 0.02, 0.01, 0.01, 0.02, 0.003, -0.07, 0.051]
 )
 args4 = (bssmat, nssmat, None, None, p4, None)
-<<<<<<< HEAD
-expected4 = np.array([
-    -0.04501723939772713, -0.039160814474571426, 0.32336315872334676, 0.0, 1.5404736783359936,
-    -0.00173474, 0.00199568, 0.00591891, 0.00653568, 0.01029101,
-    0.0075058, 0.00325183, 0.13864263105023944, 0.10922623253142945])
-=======
 expected4 = np.array(
     [
-        -3.61519332e-02,
-        2.89296724e-01,
-        1.53046291e00,
-        -2.52270144e-03,
-        5.77827654e-04,
-        4.58828506e-03,
-        5.70642404e-03,
-        9.28509138e-03,
-        5.88758511e-03,
-        2.84954467e-03,
-        1.37741662e-01,
-        9.93081343e-02,
+        -0.04501723939772713,
+        -0.039160814474571426,
+        0.32336315872334676,
+        0.0,
+        1.5404736783359936,
+        -0.00173474,
+        0.00199568,
+        0.00591891,
+        0.00653568,
+        0.01029101,
+        0.0075058,
+        0.00325183,
+        0.13864263105023944,
+        0.10922623253142945,
     ]
 )
->>>>>>> c1146f9f
 # Parameterize the baseline, small open econ case
 p5 = Specifications(baseline=True)
 p5.update_specifications({"zeta_D": [0.0], "zeta_K": [1.0]})
@@ -156,75 +136,28 @@
     [0.06, 1.1, 0.2, 0.016, 0.02, 0.02, 0.01, 0.01, 0.02, 0.003, -0.07, 0.051]
 )
 args5 = (bssmat, nssmat, None, 0.51, p5, None)
-<<<<<<< HEAD
-expected5 = np.array([
-    -0.02690768327226259, -0.019999999999999962, 0.1376969417785776, 0.0, 1.44721176202231, -0.00148021,
-    0.00239001, 0.00638136,  0.00683071,  0.01065305, 0.00799657,
-    0.00336337, 0.1302490585820079, 0.11156343085283874])
-# Parameterize the baseline closed economy, delta tau = 0 case
-p6 = Specifications(baseline=True)
-p6.update_specifications({'zeta_D': [0.0], 'zeta_K': [0.0],
-                          'delta_tau_annual': [[0.0]]})
-guesses6 = np.array([
-    0.06, 1.1, 0.2, 0.016, 0.02, 0.02, 0.01, 0.01, 0.02, 0.003, -0.07, 0.051])
-args6 = (bssmat, nssmat, None, None, p6, None)
-expected6 = np.array([
-    -0.051097905293268894,  -0.047817638192649635, 0.42739129061380643, 0.0, 1.5904342991581968,
-    -0.00187832, 0.00177827,  0.00566193, 0.00637141, 0.01008918,
-    0.00723656, 0.00319034, 0.1431390869242377, 0.10614753083674845])
-p7 = Specifications(baseline=True)
-p7.update_specifications(
-    {'M': 4, 'alpha_c': [0.1, 0.5, 0.3, 0.1],
-     'epsilon': [1.0, 1.0, 1.0, 1.0],
-     'gamma': [0.3, 0.4, 0.35, 0.45],
-     'gamma_g': [0.0, 0.0, 0.0, 0.0]})
-guesses7 = np.array([
-     0.06, 1.1, 0.2, 0.016, 0.02, 0.02, 0.01, 0.01, 0.02, 0.003, -0.07, 0.051])
-args7 = (bssmat, nssmat, None, None, p7, None)
-expected7 = np.array([
-    -0.008448847313951888, -0.0009211082424301492, 0.011860194953432046,
-    0.6123388845094864, 0.23087697388219008, 0.4355732756059083, 0.0,
-    1.7940767556619188, -0.005315720595484515, -0.003711782648821809,
-    -0.0005935187552692546, 0.002475944501244479, 0.005406487202800136,
-    -8.023042809984782e-05, 0.0015049900920091177, 0.1614669080095727,
-    0.061413881709093815])
-
-
-@pytest.mark.parametrize(
-    'guesses,args,expected',
-    [(guesses1, args1, expected1),
-     (guesses2, args2, expected2),
-     (guesses3, args3, expected3),
-     (guesses4, args4, expected4),
-     (guesses5, args5, expected5),
-     (guesses6, args6, expected6),
-     (guesses7, args7, expected7)],
-    ids=['Baseline, Closed', 'Reform, Closed',
-         'Reform, Baseline spending=True, Closed',
-         'Baseline, Partial Open', 'Baseline, Small Open',
-         'Baseline, Closed, delta_tau = 0',
-         'Baseline, M=4'])
-=======
 expected5 = np.array(
     [
-        -2.00000000e-02,
-        1.37696942e-01,
-        1.45364937e00,
-        -2.12169485e-03,
-        1.38749157e-03,
-        5.31989046e-03,
-        6.17375654e-03,
-        9.85890435e-03,
-        6.65785018e-03,
-        3.02359335e-03,
-        1.30828443e-01,
-        9.46730480e-02,
+        -0.02690768327226259,
+        -0.019999999999999962,
+        0.1376969417785776,
+        0.0,
+        1.44721176202231,
+        -0.00148021,
+        0.00239001,
+        0.00638136,
+        0.00683071,
+        0.01065305,
+        0.00799657,
+        0.00336337,
+        0.1302490585820079,
+        0.11156343085283874,
     ]
 )
 # Parameterize the baseline closed economy, delta tau = 0 case
 p6 = Specifications(baseline=True)
 p6.update_specifications(
-    {"zeta_D": [0.0], "zeta_K": [0.0], "delta_tau_annual": [0.0]}
+    {"zeta_D": [0.0], "zeta_K": [0.0], "delta_tau_annual": [[0.0]]}
 )
 guesses6 = np.array(
     [0.06, 1.1, 0.2, 0.016, 0.02, 0.02, 0.01, 0.01, 0.02, 0.003, -0.07, 0.051]
@@ -232,18 +165,55 @@
 args6 = (bssmat, nssmat, None, None, p6, None)
 expected6 = np.array(
     [
-        -4.54533398e-02,
-        3.95241402e-01,
-        1.58196691e00,
-        -2.80134252e-03,
-        3.41991788e-04,
-        4.08401289e-03,
-        5.38411471e-03,
-        8.88915569e-03,
-        5.35878350e-03,
-        2.72962524e-03,
-        1.42377022e-01,
-        1.00917692e-01,
+        -0.051097905293268894,
+        -0.047817638192649635,
+        0.42739129061380643,
+        0.0,
+        1.5904342991581968,
+        -0.00187832,
+        0.00177827,
+        0.00566193,
+        0.00637141,
+        0.01008918,
+        0.00723656,
+        0.00319034,
+        0.1431390869242377,
+        0.10614753083674845,
+    ]
+)
+p7 = Specifications(baseline=True)
+p7.update_specifications(
+    {
+        "M": 4,
+        "alpha_c": [0.1, 0.5, 0.3, 0.1],
+        "epsilon": [1.0, 1.0, 1.0, 1.0],
+        "gamma": [0.3, 0.4, 0.35, 0.45],
+        "gamma_g": [0.0, 0.0, 0.0, 0.0],
+    }
+)
+guesses7 = np.array(
+    [0.06, 1.1, 0.2, 0.016, 0.02, 0.02, 0.01, 0.01, 0.02, 0.003, -0.07, 0.051]
+)
+args7 = (bssmat, nssmat, None, None, p7, None)
+expected7 = np.array(
+    [
+        -0.008448847313951888,
+        -0.0009211082424301492,
+        0.011860194953432046,
+        0.6123388845094864,
+        0.23087697388219008,
+        0.4355732756059083,
+        0.0,
+        1.7940767556619188,
+        -0.005315720595484515,
+        -0.003711782648821809,
+        -0.0005935187552692546,
+        0.002475944501244479,
+        0.005406487202800136,
+        -8.023042809984782e-05,
+        0.0015049900920091177,
+        0.1614669080095727,
+        0.061413881709093815,
     ]
 )
 
@@ -257,6 +227,7 @@
         (guesses4, args4, expected4),
         (guesses5, args5, expected5),
         (guesses6, args6, expected6),
+        (guesses7, args7, expected7),
     ],
     ids=[
         "Baseline, Closed",
@@ -265,9 +236,9 @@
         "Baseline, Partial Open",
         "Baseline, Small Open",
         "Baseline, Closed, delta_tau = 0",
+        "Baseline, M=4",
     ],
 )
->>>>>>> c1146f9f
 def test_SS_fsolve(tmpdir, guesses, args, expected):
     """
     Test SS.SS_fsolve function.  Provide inputs to function and
@@ -281,12 +252,8 @@
     # take old format for guesses and put in new format
     r_p = guesses[0]
     r = guesses[0]
-<<<<<<< HEAD
-    w = firm.get_w_from_r(r_p, p, 'SS')
+    w = firm.get_w_from_r(r_p, p, "SS")
     p_m = np.ones(p.M)
-=======
-    w = firm.get_w_from_r(r, p, "SS")
->>>>>>> c1146f9f
 
     if p.baseline:
         BQ = guesses[3:-2]
@@ -307,16 +274,11 @@
         new_guesses = [r_p, r, w] + list(p_m) + [Y] + list(BQ) + [TR]
 
     test_list = SS.SS_fsolve(new_guesses, *args)
-<<<<<<< HEAD
     print("Test list = ", test_list)
 
-    assert(np.allclose(np.hstack(np.array(test_list)), np.array(expected),
-                       atol=1e-5))
-=======
     assert np.allclose(
         np.hstack(np.array(test_list)), np.array(expected), atol=1e-5
     )
->>>>>>> c1146f9f
 
 
 # Parameterize baseline, partially open econ case (default)
@@ -329,13 +291,8 @@
 param_updates3 = {"baseline_spending": True}
 filename3 = "SS_solver_outputs_reform_baseline_spending.pkl"
 # Parameterize the baseline, small open econ case
-<<<<<<< HEAD
-param_updates4 = {'zeta_K': [1.0], 'initial_guess_r_SS': 0.10}
-filename4 = 'SS_solver_outputs_baseline_small_open.pkl'
-=======
-param_updates4 = {"zeta_K": [1.0]}
+param_updates4 = {"zeta_K": [1.0], "initial_guess_r_SS": 0.10}
 filename4 = "SS_solver_outputs_baseline_small_open.pkl"
->>>>>>> c1146f9f
 
 
 # Note that chaning the order in which these tests are run will cause
@@ -377,14 +334,12 @@
     p_m_guess = np.ones(p.M)
 
     test_dict = SS.SS_solver(
-<<<<<<< HEAD
-        b_guess, n_guess, rguess, rguess, wguess, p_m_guess, Yguess, BQguess, TRguess,
-        factorguess, p, dask_client, False)
-=======
         b_guess,
         n_guess,
         rguess,
+        rguess,
         wguess,
+        p_m_guess,
         Yguess,
         BQguess,
         TRguess,
@@ -393,7 +348,6 @@
         dask_client,
         False,
     )
->>>>>>> c1146f9f
 
     expected_dict = utils.safe_read_pickle(
         os.path.join(CUR_PATH, "test_io_data", filename)
@@ -401,23 +355,25 @@
     expected_dict["r_p_ss"] = expected_dict.pop("r_hh_ss")
 
     for k, v in expected_dict.items():
-<<<<<<< HEAD
-        print('Testing ', k)
-        print('diff = ', np.abs(test_dict[k] - v).max())
+        print("Testing ", k)
+        print("diff = ", np.abs(test_dict[k] - v).max())
 
     for k, v in expected_dict.items():
-        print('Testing ', k)
-        print('diff = ', np.abs(test_dict[k] - v).max())
-        assert(np.allclose(test_dict[k], v, atol=1e-04, equal_nan=True))
-
-
-param_updates5 = {'zeta_K': [1.0], 'budget_balance': True,
-                  'alpha_G': [0.0]}
-filename5 = 'SS_solver_outputs_baseline_small_open_budget_balance.pkl'
-param_updates6 = {'delta_tau_annual': [[0.0]], 'zeta_K': [0.0],
-                  'zeta_D': [0.0], 'initial_guess_r_SS': 0.02,
-                  'initial_guess_TR_SS': 0.02}
-filename6 = 'SS_solver_outputs_baseline_delta_tau0.pkl'
+        print("Testing ", k)
+        print("diff = ", np.abs(test_dict[k] - v).max())
+        assert np.allclose(test_dict[k], v, atol=1e-04, equal_nan=True)
+
+
+param_updates5 = {"zeta_K": [1.0], "budget_balance": True, "alpha_G": [0.0]}
+filename5 = "SS_solver_outputs_baseline_small_open_budget_balance.pkl"
+param_updates6 = {
+    "delta_tau_annual": [[0.0]],
+    "zeta_K": [0.0],
+    "zeta_D": [0.0],
+    "initial_guess_r_SS": 0.02,
+    "initial_guess_TR_SS": 0.02,
+}
+filename6 = "SS_solver_outputs_baseline_delta_tau0.pkl"
 # Can't seem to get even close to a solution with M=4 here.
 # param_updates7 = {
 #     'M': 4, 'alpha_c': [0.1, 0.5, 0.3, 0.1],
@@ -429,37 +385,11 @@
 # filename7 = 'SS_solver_outputs_baseline_M4.pkl'
 
 
-@pytest.mark.parametrize('baseline,param_updates,filename',
-                         [
-                            (True, param_updates5, filename5),
-                          (True, param_updates6, filename6)],
-                         ids=[
-                            'Baseline, small open, budget balance',
-                              'Baseline, delta_tau = 0'])
-=======
-        print("Testing ", k)
-        print("diff = ", np.abs(test_dict[k] - v).max())
-        assert np.allclose(test_dict[k], v, atol=1e-04, equal_nan=True)
-
-
-param_updates5 = {"zeta_K": [1.0], "budget_balance": True, "alpha_G": [0.0]}
-filename5 = "SS_solver_outputs_baseline_small_open_budget_balance.pkl"
-param_updates6 = {
-    "delta_tau_annual": [0.0],
-    "zeta_K": [0.0],
-    "zeta_D": [0.0],
-    "initial_guess_r_SS": 0.08,
-    "initial_guess_TR_SS": 0.02,
-}
-filename6 = "SS_solver_outputs_baseline_delta_tau0.pkl"
-
-
 @pytest.mark.parametrize(
     "baseline,param_updates,filename",
     [(True, param_updates5, filename5), (True, param_updates6, filename6)],
     ids=["Baseline, small open, budget balance", "Baseline, delta_tau = 0"],
 )
->>>>>>> c1146f9f
 @pytest.mark.local
 def test_SS_solver_extra(baseline, param_updates, filename, dask_client):
     # Test SS.SS_solver function.  Provide inputs to function and
@@ -481,23 +411,12 @@
     p_m_guess = np.ones(p.M)
 
     test_dict = SS.SS_solver(
-<<<<<<< HEAD
-        b_guess, n_guess, rguess, rguess, wguess, p_m_guess, Yguess, BQguess, TRguess,
-        factorguess, p, dask_client, False)
-    expected_dict = utils.safe_read_pickle(
-        os.path.join(CUR_PATH, 'test_io_data', filename))
-    try:
-        expected_dict['r_p_ss'] = expected_dict.pop('r_hh_ss')
-        del test_dict['K_g_ss']
-        del test_dict['I_g_ss']
-        del test_dict['L_vec_ss'], test_dict['K_vec_ss'], test_dict['Y_vec_ss']
-    except KeyError:
-        pass
-=======
         b_guess,
         n_guess,
         rguess,
+        rguess,
         wguess,
+        p_m_guess,
         Yguess,
         BQguess,
         TRguess,
@@ -509,11 +428,13 @@
     expected_dict = utils.safe_read_pickle(
         os.path.join(CUR_PATH, "test_io_data", filename)
     )
-    expected_dict["r_p_ss"] = expected_dict.pop("r_hh_ss")
-    del test_dict["K_g_ss"]
-    del test_dict["I_g_ss"]
-
->>>>>>> c1146f9f
+    try:
+        expected_dict["r_p_ss"] = expected_dict.pop("r_hh_ss")
+        del test_dict["K_g_ss"]
+        del test_dict["I_g_ss"]
+        del test_dict["L_vec_ss"], test_dict["K_vec_ss"], test_dict["Y_vec_ss"]
+    except KeyError:
+        pass
     for k, v in expected_dict.items():
         print("Testing ", k)
         assert np.allclose(test_dict[k], v, atol=1e-05, equal_nan=True)
@@ -526,34 +447,17 @@
 param_updates3 = {}
 filename3 = "inner_loop_outputs_baseline.pkl"
 param_updates4 = {}
-<<<<<<< HEAD
-filename4 = 'inner_loop_outputs_reform.pkl'
-param_updates5 = {'baseline_spending': True}
-filename5 = 'inner_loop_outputs_reform_baselinespending.pkl'
-param_updates7 = {'M': 4, 'alpha_c': [0.1, 0.5, 0.3, 0.1],
-                  'epsilon': [1.0, 1.0, 1.0, 1.0],
-                  'gamma': [0.3, 0.4, 0.35, 0.45],
-                  'gamma_g': [0.0, 0.0, 0.0, 0.0]}
-filename7 = 'inner_loop_outputs_reform_M4.pkl'
-
-@pytest.mark.parametrize('baseline,param_updates,filename',
-                         [
-                            (True, param_updates1, filename1),
-                          (True, param_updates2, filename2),
-                          (True, param_updates3, filename3),
-                          (False, param_updates4, filename4),
-                          (False, param_updates5, filename5),
-                          (False, param_updates7, filename7)],
-                         ids=[
-                            'Baseline, Small Open',
-                              'Baseline, Balanced Budget',
-                              'Baseline', 'Reform',
-                              'Reform, baseline spending',
-                              'Reform, M>1'])
-=======
 filename4 = "inner_loop_outputs_reform.pkl"
 param_updates5 = {"baseline_spending": True}
 filename5 = "inner_loop_outputs_reform_baselinespending.pkl"
+param_updates7 = {
+    "M": 4,
+    "alpha_c": [0.1, 0.5, 0.3, 0.1],
+    "epsilon": [1.0, 1.0, 1.0, 1.0],
+    "gamma": [0.3, 0.4, 0.35, 0.45],
+    "gamma_g": [0.0, 0.0, 0.0, 0.0],
+}
+filename7 = "inner_loop_outputs_reform_M4.pkl"
 
 
 @pytest.mark.parametrize(
@@ -564,6 +468,7 @@
         (True, param_updates3, filename3),
         (False, param_updates4, filename4),
         (False, param_updates5, filename5),
+        (False, param_updates7, filename7),
     ],
     ids=[
         "Baseline, Small Open",
@@ -571,9 +476,9 @@
         "Baseline",
         "Reform",
         "Reform, baseline spending",
+        "Reform, M>1",
     ],
 )
->>>>>>> c1146f9f
 def test_inner_loop(baseline, param_updates, filename, dask_client):
     # Test SS.inner_loop function.  Provide inputs to function and
     # ensure that output returned matches what it has been before.
@@ -592,14 +497,20 @@
 
     # Solve for r_p because of new sol'n algo
     r_gov = fiscal.get_r_gov(r, p)
-    D, D_d, D_f, new_borrowing, debt_service, new_borrowing_f =\
-        fiscal.get_D_ss(r_gov, Y, p)
+    (
+        D,
+        D_d,
+        D_f,
+        new_borrowing,
+        debt_service,
+        new_borrowing_f,
+    ) = fiscal.get_D_ss(r_gov, Y, p)
     I_g = fiscal.get_I_g(Y, p.alpha_I[-1])
-    K_g = fiscal.get_K_g(0, I_g, p, 'SS')
-    MPKg = firm.get_MPx(Y, K_g, p.gamma_g, p, 'SS')
-    K = firm.get_K_from_Y(Y, r, p, 'SS')
+    K_g = fiscal.get_K_g(0, I_g, p, "SS")
+    MPKg = firm.get_MPx(Y, K_g, p.gamma_g, p, "SS")
+    K = firm.get_K_from_Y(Y, r, p, "SS")
     p_m = np.ones(p.M)
-    r_p = aggregates.get_r_p(r, r_gov, p_m, K, K_g, D, MPKg, p, 'SS')
+    r_p = aggregates.get_r_p(r, r_gov, p_m, K, K_g, D, MPKg, p, "SS")
     factor = 100000
     BQ = np.ones(p.J) * 0.00019646295986015257
     if p.budget_balance:
@@ -607,29 +518,68 @@
     else:
         outer_loop_vars = (bssmat, nssmat, r_p, r, w, p_m, Y, BQ, TR, factor)
     test_tuple = SS.inner_loop(outer_loop_vars, p, dask_client)
-<<<<<<< HEAD
 
     try:
-        (euler_errors, bssmat, nssmat, new_r, new_r_gov, new_r_p, \
-            new_w, new_TR, Y, new_factor, new_BQ, average_income_model) = utils.safe_read_pickle(
-            os.path.join(CUR_PATH, 'test_io_data', filename))
-        (_, _, _, _, _, _, _, _, K_vec, L_vec, Y_vec, _, _, _, _, _) = test_tuple
+        (
+            euler_errors,
+            bssmat,
+            nssmat,
+            new_r,
+            new_r_gov,
+            new_r_p,
+            new_w,
+            new_TR,
+            Y,
+            new_factor,
+            new_BQ,
+            average_income_model,
+        ) = utils.safe_read_pickle(
+            os.path.join(CUR_PATH, "test_io_data", filename)
+        )
+        (
+            _,
+            _,
+            _,
+            _,
+            _,
+            _,
+            _,
+            _,
+            K_vec,
+            L_vec,
+            Y_vec,
+            _,
+            _,
+            _,
+            _,
+            _,
+        ) = test_tuple
         expected_tuple = (
-            euler_errors, bssmat, nssmat, new_r, new_r_gov, new_r_p,
-            new_w, 1.0, K_vec, L_vec, Y_vec, new_TR, Y, new_factor,
-            new_BQ, average_income_model)
+            euler_errors,
+            bssmat,
+            nssmat,
+            new_r,
+            new_r_gov,
+            new_r_p,
+            new_w,
+            1.0,
+            K_vec,
+            L_vec,
+            Y_vec,
+            new_TR,
+            Y,
+            new_factor,
+            new_BQ,
+            average_income_model,
+        )
     except ValueError:
         expected_tuple = utils.safe_read_pickle(
-            os.path.join(CUR_PATH, 'test_io_data', filename))
+            os.path.join(CUR_PATH, "test_io_data", filename)
+        )
 
     for i, v in enumerate(expected_tuple):
-        print('Max diff = ', np.absolute(test_tuple[i] - v).max())
-        print('Checking item = ', i)
-=======
-    expected_tuple = utils.safe_read_pickle(
-        os.path.join(CUR_PATH, "test_io_data", filename)
-    )
->>>>>>> c1146f9f
+        print("Max diff = ", np.absolute(test_tuple[i] - v).max())
+        print("Checking item = ", i)
 
     for i, v in enumerate(expected_tuple):
         print("Max diff = ", np.absolute(test_tuple[i] - v).max())
@@ -654,7 +604,7 @@
     p.update_specifications(param_updates)
     p.output_base = CUR_PATH
     bssmat = np.ones((p.S, p.J)) * 0.07
-    nssmat = np.ones((p.S, p.J)) * .4 * p.ltilde
+    nssmat = np.ones((p.S, p.J)) * 0.4 * p.ltilde
     r = 0.05
     w = firm.get_w_from_r(r, p, "SS")
     TR = 0.12
@@ -663,14 +613,20 @@
     BQ = np.ones(p.J) * 0.00019646295986015257
     # Solve for r_p because of new sol'n algo
     r_gov = fiscal.get_r_gov(r, p)
-    D, D_d, D_f, new_borrowing, debt_service, new_borrowing_f =\
-        fiscal.get_D_ss(r_gov, Y, p)
+    (
+        D,
+        D_d,
+        D_f,
+        new_borrowing,
+        debt_service,
+        new_borrowing_f,
+    ) = fiscal.get_D_ss(r_gov, Y, p)
     I_g = fiscal.get_I_g(Y, p.alpha_I[-1])
-    K_g = fiscal.get_K_g(0, I_g, p, 'SS')
-    MPKg = firm.get_MPx(Y, K_g, p.gamma_g, p, 'SS')
-    K = firm.get_K_from_Y(Y, r, p, 'SS')
+    K_g = fiscal.get_K_g(0, I_g, p, "SS")
+    MPKg = firm.get_MPx(Y, K_g, p.gamma_g, p, "SS")
+    K = firm.get_K_from_Y(Y, r, p, "SS")
     p_m = np.array([1.0])
-    r_p = aggregates.get_r_p(r, r_gov, p_m, K, K_g, D, MPKg, p, 'SS')
+    r_p = aggregates.get_r_p(r, r_gov, p_m, K, K_g, D, MPKg, p, "SS")
     outer_loop_vars = (bssmat, nssmat, r_p, r, w, p_m, Y, BQ, TR, factor)
     test_tuple = SS.inner_loop(outer_loop_vars, p, dask_client)
     expected_tuple = utils.safe_read_pickle(
@@ -1041,142 +997,91 @@
 
 
 param_updates1 = {}
-<<<<<<< HEAD
-filename1 = 'run_SS_baseline_outputs.pkl'
-param_updates2 = {'use_zeta': True, 'initial_guess_r_SS': 0.065,
-                  'initial_guess_TR_SS': 0.06}
-filename2 = 'run_SS_baseline_use_zeta.pkl'
-param_updates3 = {'zeta_K': [1.0], 'initial_guess_r_SS': 0.10}
-filename3 = 'run_SS_baseline_small_open.pkl'
-param_updates4 = {'zeta_K': [1.0], 'use_zeta': True,
-                  'initial_guess_r_SS': 0.12,
-                  'initial_guess_TR_SS': 0.07}
-filename4 = 'run_SS_baseline_small_open_use_zeta.pkl'
-param_updates5 = {}
-filename5 = 'run_SS_reform.pkl'
-param_updates6 = {'use_zeta': True, 'initial_guess_r_SS': 0.065,
-                  'initial_guess_TR_SS': 0.06}
-filename6 = 'run_SS_reform_use_zeta.pkl'
-param_updates7 = {'zeta_K': [1.0], 'initial_guess_r_SS': 0.10}
-filename7 = 'run_SS_reform_small_open.pkl'
-param_updates8 = {'zeta_K': [1.0], 'use_zeta': True,
-                  'initial_guess_r_SS': 0.04, 'initial_guess_TR_SS': 0.07}
-filename8 = 'run_SS_reform_small_open_use_zeta.pkl'
-param_updates9 = {'baseline_spending': True}
-filename9 = 'run_SS_reform_baseline_spend.pkl'
-param_updates10 = {'baseline_spending': True, 'use_zeta': True,
-                   'initial_guess_r_SS': 0.065, 'initial_guess_TR_SS': 0.06}
-filename10 = 'run_SS_reform_baseline_spend_use_zeta.pkl'
-param_updates11 = {'delta_tau_annual': [[0.0]], 'zeta_K': [0.0],
-                   'zeta_D': [0.0], 'initial_guess_r_SS': 0.01}
-filename11 = 'run_SS_baseline_delta_tau0.pkl'
-param_updates12 = {'delta_g_annual': 0.02, 'alpha_I': [0.01],
-                   'gamma_g': [0.07], 'initial_guess_r_SS': 0.06,
-                   'initial_guess_TR_SS': 0.03, 'initial_Kg_ratio': 0.01}
-filename12 = 'run_SS_baseline_Kg_nonzero.pkl'
-param_updates13 = {'M': 3, 'epsilon': [1.0, 1.0, 1.0],
-                   'gamma': [0.3, 0.35, 0.4],
-                   'gamma_g': [0.1, 0.05, 0.15],
-                   'alpha_c': [0.2, 0.4, 0.4],
-                   'initial_guess_r_SS': 0.10,
-                   'initial_guess_TR_SS': 0.05,
-                   'alpha_I': [0.01],
-                   'initial_Kg_ratio': 0.01,
-                   }
-filename13 = 'run_SS_baseline_M3_Kg_nonzero.pkl'
-param_updates14 = {'M': 3, 'epsilon': [1.0, 1.0, 1.0],
-                   'gamma': [0.3, 0.35, 0.4],
-                   'gamma_g': [0.0, 0.0, 0.0],
-                   'alpha_c': [0.2, 0.4, 0.4],
-                   'initial_guess_r_SS': 0.04,
-                   'initial_guess_TR_SS': 0.05,
-                   'alpha_I': [0.0],
-                   'initial_Kg_ratio': 0.0,
-                   }
-filename14 = 'run_SS_baseline_M3_Kg_zero.pkl'
-
-
-# Note that changing the order in which these tests are run will cause
-# failures for the baseline spending=True tests which depend on the
-# output of the baseline run just prior
-@pytest.mark.parametrize('baseline,param_updates,filename',
-                         [
-                          (True, param_updates1, filename1),
-                          (False, param_updates9, filename9),
-                          (True, param_updates2, filename2),
-                          (False, param_updates10, filename10),
-                          (True, param_updates3, filename3),
-                          (True, param_updates4, filename4),
-                          (False, param_updates5, filename5),
-                          (False, param_updates6, filename6),
-                          (False, param_updates7, filename7),
-                          (False, param_updates8, filename8),
-                          (False, param_updates11, filename11),
-                          (True, param_updates12, filename12),
-                          (True, param_updates13, filename13),
-                          (True, param_updates14, filename14)
-                          ],
-                         ids=[
-                              'Baseline', 'Reform, baseline spending',
-                              'Baseline, use zeta',
-                              'Reform, baseline spending, use zeta',
-                              'Baseline, small open',
-                              'Baseline, small open use zeta',
-                              'Reform', 'Reform, use zeta',
-                              'Reform, small open',
-                              'Reform, small open use zeta',
-                              'Reform, delta_tau=0',
-                              'Baseline, non-zero Kg',
-                              'Baseline, M=3, non-zero Kg',
-                              'Baseline, M=3, zero Kg'
-                              ])
-=======
 filename1 = "run_SS_baseline_outputs.pkl"
 param_updates2 = {
     "use_zeta": True,
-    "initial_guess_r_SS": 0.08,
-    "initial_guess_TR_SS": 0.03,
+    "initial_guess_r_SS": 0.065,
+    "initial_guess_TR_SS": 0.06,
 }
 filename2 = "run_SS_baseline_use_zeta.pkl"
-param_updates3 = {"zeta_K": [1.0]}
+param_updates3 = {"zeta_K": [1.0], "initial_guess_r_SS": 0.10}
 filename3 = "run_SS_baseline_small_open.pkl"
-param_updates4 = {"zeta_K": [1.0], "use_zeta": True}
+param_updates4 = {
+    "zeta_K": [1.0],
+    "use_zeta": True,
+    "initial_guess_r_SS": 0.12,
+    "initial_guess_TR_SS": 0.07,
+}
 filename4 = "run_SS_baseline_small_open_use_zeta.pkl"
 param_updates5 = {}
 filename5 = "run_SS_reform.pkl"
 param_updates6 = {
     "use_zeta": True,
-    "initial_guess_r_SS": 0.08,
-    "initial_guess_TR_SS": 0.03,
+    "initial_guess_r_SS": 0.065,
+    "initial_guess_TR_SS": 0.06,
 }
 filename6 = "run_SS_reform_use_zeta.pkl"
-param_updates7 = {"zeta_K": [1.0]}
+param_updates7 = {"zeta_K": [1.0], "initial_guess_r_SS": 0.10}
 filename7 = "run_SS_reform_small_open.pkl"
-param_updates8 = {"zeta_K": [1.0], "use_zeta": True}
+param_updates8 = {
+    "zeta_K": [1.0],
+    "use_zeta": True,
+    "initial_guess_r_SS": 0.04,
+    "initial_guess_TR_SS": 0.07,
+}
 filename8 = "run_SS_reform_small_open_use_zeta.pkl"
 param_updates9 = {"baseline_spending": True}
 filename9 = "run_SS_reform_baseline_spend.pkl"
-param_updates10 = {"baseline_spending": True, "use_zeta": True}
+param_updates10 = {
+    "baseline_spending": True,
+    "use_zeta": True,
+    "initial_guess_r_SS": 0.065,
+    "initial_guess_TR_SS": 0.06,
+}
 filename10 = "run_SS_reform_baseline_spend_use_zeta.pkl"
 param_updates11 = {
-    "delta_tau_annual": [0.0],
+    "delta_tau_annual": [[0.0]],
     "zeta_K": [0.0],
     "zeta_D": [0.0],
-    "initial_guess_r_SS": 0.04,
+    "initial_guess_r_SS": 0.01,
 }
 filename11 = "run_SS_baseline_delta_tau0.pkl"
 param_updates12 = {
     "delta_g_annual": 0.02,
     "alpha_I": [0.01],
-    "gamma_g": 0.07,
+    "gamma_g": [0.07],
     "initial_guess_r_SS": 0.06,
     "initial_guess_TR_SS": 0.03,
     "initial_Kg_ratio": 0.01,
 }
 filename12 = "run_SS_baseline_Kg_nonzero.pkl"
-
-
-# Note that chaning the order in which these tests are run will cause
+param_updates13 = {
+    "M": 3,
+    "epsilon": [1.0, 1.0, 1.0],
+    "gamma": [0.3, 0.35, 0.4],
+    "gamma_g": [0.1, 0.05, 0.15],
+    "alpha_c": [0.2, 0.4, 0.4],
+    "initial_guess_r_SS": 0.10,
+    "initial_guess_TR_SS": 0.05,
+    "alpha_I": [0.01],
+    "initial_Kg_ratio": 0.01,
+}
+filename13 = "run_SS_baseline_M3_Kg_nonzero.pkl"
+param_updates14 = {
+    "M": 3,
+    "epsilon": [1.0, 1.0, 1.0],
+    "gamma": [0.3, 0.35, 0.4],
+    "gamma_g": [0.0, 0.0, 0.0],
+    "alpha_c": [0.2, 0.4, 0.4],
+    "initial_guess_r_SS": 0.04,
+    "initial_guess_TR_SS": 0.05,
+    "alpha_I": [0.0],
+    "initial_Kg_ratio": 0.0,
+}
+filename14 = "run_SS_baseline_M3_Kg_zero.pkl"
+
+
+# Note that changing the order in which these tests are run will cause
 # failures for the baseline spending=True tests which depend on the
 # output of the baseline run just prior
 @pytest.mark.parametrize(
@@ -1194,6 +1099,8 @@
         (False, param_updates8, filename8),
         (False, param_updates11, filename11),
         (True, param_updates12, filename12),
+        (True, param_updates13, filename13),
+        (True, param_updates14, filename14),
     ],
     ids=[
         "Baseline",
@@ -1208,9 +1115,10 @@
         "Reform, small open use zeta",
         "Reform, delta_tau=0",
         "Baseline, non-zero Kg",
+        "Baseline, M=3, non-zero Kg",
+        "Baseline, M=3, zero Kg",
     ],
 )
->>>>>>> c1146f9f
 @pytest.mark.local
 def test_run_SS(tmpdir, baseline, param_updates, filename, dask_client):
     # Test SS.run_SS function.  Provide inputs to function and
