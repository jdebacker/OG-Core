"""
Tests of output_plots.py module
"""

import pytest
import os
import sys
import numpy as np
import matplotlib.image as mpimg
import matplotlib.pyplot as plt
from ogcore import utils, output_plots, constants
from ogcore.parameters import Specifications


# Load in test results and parameters
CUR_PATH = os.path.abspath(os.path.dirname(__file__))
base_ss = utils.safe_read_pickle(
    os.path.join(CUR_PATH, "test_io_data", "SS_vars_baseline.pkl")
)
base_tpi = utils.safe_read_pickle(
    os.path.join(CUR_PATH, "test_io_data", "TPI_vars_baseline.pkl")
)
<<<<<<< HEAD
base_params = Specifications()
base_params.update_specifications(
    {
        "M": 3,
        "gamma": [0.5, 0.5, 0.5],
        "gamma_g": [0.0, 0.0, 0.0],
        "epsilon": [0.5, 0.5, 0.5],
        "I": 3,
        "alpha_c": [0.3, 0.4, 0.3],
        "io_matrix": np.eye(3),
    }
)
=======
if sys.version_info[1] == 11:
    base_params = utils.safe_read_pickle(
        os.path.join(
            CUR_PATH, "test_io_data", "model_params_baseline_v311.pkl"
        )
    )
elif sys.version_info[1] == 12:
    base_params = utils.safe_read_pickle(
        os.path.join(
            CUR_PATH, "test_io_data", "model_params_baseline_v312.pkl"
        )
    )
elif sys.version_info[1] == 13:
    base_params = utils.safe_read_pickle(
        os.path.join(CUR_PATH, "test_io_data", "model_params_baseline.pkl")
    )
else:
    # Raise assertion error
    assert False, "Unsupported Python version"
>>>>>>> cb0e9df1
reform_ss = utils.safe_read_pickle(
    os.path.join(CUR_PATH, "test_io_data", "SS_vars_reform.pkl")
)
reform_tpi = utils.safe_read_pickle(
    os.path.join(CUR_PATH, "test_io_data", "TPI_vars_reform.pkl")
)
<<<<<<< HEAD
reform_params = Specifications()
reform_params.update_specifications(
    {
        "M": 3,
        "gamma": [0.5, 0.5, 0.5],
        "gamma_g": [0.0, 0.0, 0.0],
        "epsilon": [0.5, 0.5, 0.5],
        "I": 3,
        "alpha_c": [0.3, 0.4, 0.3],
        "io_matrix": np.eye(3),
    }
)
=======
if sys.version_info[1] == 11:
    reform_params = utils.safe_read_pickle(
        os.path.join(CUR_PATH, "test_io_data", "model_params_reform_v311.pkl")
    )
elif sys.version_info[1] == 12:
    reform_params = utils.safe_read_pickle(
        os.path.join(CUR_PATH, "test_io_data", "model_params_reform_v312.pkl")
    )
elif sys.version_info[1] == 13:
    reform_params = utils.safe_read_pickle(
        os.path.join(CUR_PATH, "test_io_data", "model_params_reform.pkl")
    )
else:
    # Raise assertion error
    assert False, "Unsupported Python version"
>>>>>>> cb0e9df1
reform_taxfunctions = utils.safe_read_pickle(
    os.path.join(CUR_PATH, "test_io_data", "TxFuncEst_reform.pkl")
)


test_data = [
    (
        base_tpi,
        base_params,
        reform_tpi,
        reform_params,
        "pct_diff",
        False,
        None,
        None,
    ),
    (
        base_tpi,
        base_params,
        reform_tpi,
        reform_params,
        "diff",
        False,
        None,
        None,
    ),
    (
        base_tpi,
        base_params,
        reform_tpi,
        reform_params,
        "forecast",
        False,
        None,
        None,
    ),
    (
        base_tpi,
        base_params,
        reform_tpi,
        reform_params,
        "levels",
        False,
        None,
        None,
    ),
    (base_tpi, base_params, None, None, "levels", False, None, None),
    (base_tpi, base_params, None, None, "levels", False, [2040, 2060], None),
    (
        base_tpi,
        base_params,
        None,
        None,
        "levels",
        False,
        None,
        "Test plot title",
    ),
    (
        base_tpi,
        base_params,
        reform_tpi,
        reform_params,
        "pct_diff",
        True,
        None,
        None,
    ),
]


@pytest.mark.parametrize(
    "base_tpi,base_params,reform_tpi,reform_parms,plot_type,"
    + "stationarized,vertical_line_years,plot_title",
    test_data,
    ids=[
        "Pct Diff",
        "Diff",
        "Forecast",
        "Levels w reform",
        "Levels w/o reform",
        "Vertical line included",
        "Plot title included",
        "Stationarized pct diff",
    ],
)
def test_plot_aggregates(
    base_tpi,
    base_params,
    reform_tpi,
    reform_parms,
    plot_type,
    stationarized,
    vertical_line_years,
    plot_title,
):
    fig = output_plots.plot_aggregates(
        base_tpi,
        base_params,
        reform_tpi=reform_tpi,
        reform_params=reform_params,
        var_list=["Y", "r"],
        plot_type=plot_type,
        stationarized=stationarized,
        num_years_to_plot=20,
        start_year=int(base_params.start_year),
        forecast_data=np.ones(20),
        forecast_units="ones",
        vertical_line_years=vertical_line_years,
        plot_title=plot_title,
    )
    assert fig
    plt.close()


test_data = [
    (base_tpi, base_params, reform_tpi, reform_params, "pct_diff", None, None),
    (base_tpi, base_params, reform_tpi, reform_params, "diff", None, None),
    (base_tpi, base_params, reform_tpi, reform_params, "forecast", None, None),
    (base_tpi, base_params, reform_tpi, reform_params, "levels", None, None),
    (base_tpi, base_params, None, None, "levels", None, None),
    (base_tpi, base_params, None, None, "levels", [2040, 2060], None),
    (base_tpi, base_params, None, None, "levels", None, "Test plot title"),
]


@pytest.mark.parametrize(
    "base_tpi,base_params,reform_tpi,reform_parms,plot_type,"
    + "vertical_line_years,plot_title",
    test_data,
    ids=[
        "Pct Diff",
        "Diff",
        "Forecast",
        "Levels w reform",
        "Levels w/o reform",
        "Vertical line included",
        "Plot title included",
    ],
)
def test_plot_industry_aggregates(
    base_tpi,
    base_params,
    reform_tpi,
    reform_parms,
    plot_type,
    vertical_line_years,
    plot_title,
):
    fig = output_plots.plot_industry_aggregates(
        base_tpi,
        base_params,
        reform_tpi=reform_tpi,
        reform_params=reform_params,
        var_list=["Y_m"],
        plot_type=plot_type,
        num_years_to_plot=20,
        start_year=int(base_params.start_year),
        forecast_data=np.ones(20),
        forecast_units="ones",
        vertical_line_years=vertical_line_years,
        plot_title=plot_title,
    )
    assert fig
    plt.close()


test_data = [
    (base_tpi, base_params, None, None, None, None),
    (base_tpi, base_params, reform_tpi, reform_params, None, None),
    (base_tpi, base_params, reform_tpi, reform_params, [2040, 2060], None),
    (base_tpi, base_params, None, None, None, "Test plot title"),
]


def test_plot_aggregates_save_fig(tmpdir):
    path = os.path.join(tmpdir, "test_plot.png")
    output_plots.plot_aggregates(
        base_tpi,
        base_params,
        start_year=int(base_params.start_year),
        plot_type="levels",
        path=path,
    )
    img = mpimg.imread(path)

    assert isinstance(img, np.ndarray)


def test_plot_aggregates_not_a_type(tmpdir):
    with pytest.raises(AssertionError):
        output_plots.plot_aggregates(
            base_tpi,
            base_params,
            start_year=int(base_params.start_year),
            plot_type="levels2",
        )


test_data = [
    (base_tpi, base_params, None, None, None, None, "levels"),
    (base_tpi, base_params, reform_tpi, reform_params, None, None, "levels"),
    (base_tpi, base_params, reform_tpi, reform_params, None, None, "diffs"),
    (
        base_tpi,
        base_params,
        reform_tpi,
        reform_params,
        [2040, 2060],
        None,
        "levels",
    ),
    (base_tpi, base_params, None, None, None, "Test plot title", "levels"),
]


@pytest.mark.parametrize(
    "base_tpi,base_params,reform_tpi,reform_params,"
    + "vertical_line_years,plot_title,plot_type",
    test_data,
    ids=[
        "No reform",
        "With reform",
        "Differences",
        "Vertical line included",
        "Plot title included",
    ],
)
def test_plot_gdp_ratio(
    base_tpi,
    base_params,
    reform_tpi,
    reform_params,
    vertical_line_years,
    plot_title,
    plot_type,
):
    fig = output_plots.plot_gdp_ratio(
        base_tpi,
        base_params,
        reform_tpi=reform_tpi,
        reform_params=reform_params,
        start_year=int(base_params.start_year),
        plot_type=plot_type,
        vertical_line_years=vertical_line_years,
        plot_title=plot_title,
    )
    assert fig
    plt.close()


def test_plot_gdp_ratio_save_fig(tmpdir):
    path = os.path.join(tmpdir, "test_plot.png")
    output_plots.plot_aggregates(
        base_tpi,
        base_params,
        reform_tpi=reform_tpi,
        start_year=int(base_params.start_year),
        reform_params=reform_params,
        path=path,
    )
    img = mpimg.imread(path)

    assert isinstance(img, np.ndarray)


def test_ability_bar():
    fig = output_plots.ability_bar(
        base_tpi,
        base_params,
        reform_tpi,
        reform_params,
        start_year=int(base_params.start_year),
        plot_title=" Test Plot Title",
    )
    assert fig
    plt.close()


def test_ability_bar_save_fig(tmpdir):
    path = os.path.join(tmpdir, "test_plot.png")
    output_plots.ability_bar(
        base_tpi,
        base_params,
        reform_tpi,
        reform_params,
        start_year=int(base_params.start_year),
        path=path,
    )
    img = mpimg.imread(path)

    assert isinstance(img, np.ndarray)


def test_ability_bar_ss():
    fig = output_plots.ability_bar_ss(
        base_ss,
        base_params,
        reform_ss,
        reform_params,
        plot_title=" Test Plot Title",
    )
    assert fig
    plt.close()


data_for_plot = np.ones(80) * 0.3


@pytest.mark.parametrize(
    "by_j,plot_data",
    [(True, None), (False, None), (False, data_for_plot)],
    ids=["By j", "Not by j", "Plot data"],
)
def test_ss_profiles(by_j, plot_data):
    fig = output_plots.ss_profiles(
        base_ss,
        base_params,
        reform_ss,
        reform_params,
        by_j=by_j,
        plot_data=plot_data,
        plot_title=" Test Plot Title",
    )
    assert fig
    plt.close()


def test_ss_profiles_save_fig(tmpdir):
    path = os.path.join(tmpdir, "test_plot.png")
    output_plots.ss_profiles(
        base_ss, base_params, reform_ss, reform_params, path=path
    )
    img = mpimg.imread(path)

    assert isinstance(img, np.ndarray)


@pytest.mark.parametrize("by_j", [True, False], ids=["By j", "Not by j"])
def test_tpi_profiles(by_j):
    fig = output_plots.tpi_profiles(
        base_tpi,
        base_params,
        reform_tpi,
        reform_params,
        start_year=int(base_params.start_year),
        by_j=by_j,
        plot_title=" Test Plot Title",
    )
    assert fig
    plt.close()


test_data = [
    (base_params, base_ss, None, None, "levels", None),
    (base_params, base_ss, reform_params, reform_ss, "levels", None),
    (base_params, base_ss, reform_params, reform_ss, "diff", None),
    (base_params, base_ss, reform_params, reform_ss, "pct_diff", None),
    (
        base_params,
        base_ss,
        reform_params,
        reform_ss,
        "pct_diff",
        "Test Plot Title",
    ),
]


def test_tpi_profiles_save_fig(tmpdir):
    path = os.path.join(tmpdir, "test_plot.png")
    output_plots.tpi_profiles(
        base_tpi,
        base_params,
        reform_tpi,
        reform_params,
        start_year=int(base_params.start_year),
        path=path,
    )
    img = mpimg.imread(path)

    assert isinstance(img, np.ndarray)


@pytest.mark.parametrize(
    "base_params,base_ss,reform_params,reform_ss,plot_type,plot_title",
    test_data,
    ids=[
        "Levels",
        "Levels w/ reform",
        "Differences",
        "Pct Diffs",
        "Plot title included",
    ],
)
def test_ss_3Dplot(
    base_params, base_ss, reform_params, reform_ss, plot_type, plot_title
):
    fig = output_plots.ss_3Dplot(
        base_params,
        base_ss,
        reform_params=reform_params,
        reform_ss=reform_ss,
        plot_type=plot_type,
        plot_title=plot_title,
    )
    assert fig
    plt.close()


def test_ss_3Dplot_save_fig(tmpdir):
    path = os.path.join(tmpdir, "test_plot.png")
    output_plots.ss_3Dplot(
        base_params,
        base_ss,
        reform_params=reform_params,
        reform_ss=reform_ss,
        path=path,
    )
    img = mpimg.imread(path)

    assert isinstance(img, np.ndarray)


@pytest.mark.parametrize(
    "base_tpi,base_params,reform_tpi, reform_params,ineq_measure,"
    + "pctiles,plot_type",
    [
        (base_tpi, base_params, None, None, "gini", None, "levels"),
        (
            base_tpi,
            base_params,
            reform_tpi,
            reform_params,
            "gini",
            None,
            "levels",
        ),
        (
            base_tpi,
            base_params,
            reform_tpi,
            reform_params,
            "var_of_logs",
            None,
            "diff",
        ),
        (
            base_tpi,
            base_params,
            reform_tpi,
            reform_params,
            "pct_ratio",
            (0.9, 0.1),
            "levels",
        ),
        (
            base_tpi,
            base_params,
            reform_tpi,
            reform_params,
            "top_share",
            (0.01),
            "pct_diff",
        ),
    ],
    ids=[
        "Just baseline",
        "Baseline + Reform",
        "Base + Refore, var logs, diff",
        "Base + Refore, pct ratios",
        "Base + Refore, top share, pct diff",
    ],
)
def test_inequality_plot(
    base_tpi,
    base_params,
    reform_tpi,
    reform_params,
    ineq_measure,
    pctiles,
    plot_type,
):
    fig = output_plots.inequality_plot(
        base_tpi,
        base_params,
        reform_tpi=reform_tpi,
        reform_params=reform_params,
        start_year=int(base_params.start_year),
        ineq_measure=ineq_measure,
        pctiles=pctiles,
        plot_type=plot_type,
    )
    assert fig
    plt.close()


def test_inequality_plot_save_fig(tmpdir):
    path = os.path.join(tmpdir, "test_plot.png")
    output_plots.inequality_plot(
        base_tpi,
        base_params,
        reform_tpi=reform_tpi,
        reform_params=reform_params,
        start_year=int(base_params.start_year),
        path=path,
    )
    img = mpimg.imread(path)

    assert isinstance(img, np.ndarray)


def test_plot_all(tmpdir):
    if sys.version_info[1] < 11:
        base_output_path = os.path.join(CUR_PATH, "test_io_data", "OUTPUT")
        reform_output_path = os.path.join(CUR_PATH, "test_io_data", "OUTPUT")
        output_plots.plot_all(base_output_path, reform_output_path, tmpdir)
        img1 = mpimg.imread(os.path.join(tmpdir, "MacroAgg_PctChange.png"))
        img2 = mpimg.imread(
            os.path.join(tmpdir, "SSLifecycleProfile_Cons_Reform.png")
        )
        img3 = mpimg.imread(
            os.path.join(tmpdir, "SSLifecycleProfile_Save_Reform.png")
        )

        assert isinstance(img1, np.ndarray)
        assert isinstance(img2, np.ndarray)
        assert isinstance(img3, np.ndarray)
    else:
        assert True


def test_lambda_labels():
    """
    Test of the lambda_labels function in output_plots.py
    """
    labels = output_plots.lambda_labels(
        [0.25, 0.25, 0.2, 0.1, 0.1, 0.09, 0.01]
    )
    print(labels)
    for k, v in labels.items():
        print(k, v)
        assert v == constants.GROUP_LABELS[7][k]<|MERGE_RESOLUTION|>--- conflicted
+++ resolved
@@ -20,20 +20,6 @@
 base_tpi = utils.safe_read_pickle(
     os.path.join(CUR_PATH, "test_io_data", "TPI_vars_baseline.pkl")
 )
-<<<<<<< HEAD
-base_params = Specifications()
-base_params.update_specifications(
-    {
-        "M": 3,
-        "gamma": [0.5, 0.5, 0.5],
-        "gamma_g": [0.0, 0.0, 0.0],
-        "epsilon": [0.5, 0.5, 0.5],
-        "I": 3,
-        "alpha_c": [0.3, 0.4, 0.3],
-        "io_matrix": np.eye(3),
-    }
-)
-=======
 if sys.version_info[1] == 11:
     base_params = utils.safe_read_pickle(
         os.path.join(
@@ -53,27 +39,12 @@
 else:
     # Raise assertion error
     assert False, "Unsupported Python version"
->>>>>>> cb0e9df1
 reform_ss = utils.safe_read_pickle(
     os.path.join(CUR_PATH, "test_io_data", "SS_vars_reform.pkl")
 )
 reform_tpi = utils.safe_read_pickle(
     os.path.join(CUR_PATH, "test_io_data", "TPI_vars_reform.pkl")
 )
-<<<<<<< HEAD
-reform_params = Specifications()
-reform_params.update_specifications(
-    {
-        "M": 3,
-        "gamma": [0.5, 0.5, 0.5],
-        "gamma_g": [0.0, 0.0, 0.0],
-        "epsilon": [0.5, 0.5, 0.5],
-        "I": 3,
-        "alpha_c": [0.3, 0.4, 0.3],
-        "io_matrix": np.eye(3),
-    }
-)
-=======
 if sys.version_info[1] == 11:
     reform_params = utils.safe_read_pickle(
         os.path.join(CUR_PATH, "test_io_data", "model_params_reform_v311.pkl")
@@ -89,7 +60,6 @@
 else:
     # Raise assertion error
     assert False, "Unsupported Python version"
->>>>>>> cb0e9df1
 reform_taxfunctions = utils.safe_read_pickle(
     os.path.join(CUR_PATH, "test_io_data", "TxFuncEst_reform.pkl")
 )
