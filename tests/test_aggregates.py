--- conflicted
+++ resolved
@@ -244,48 +244,31 @@
 
 p = Specifications()
 new_param_values = {
-<<<<<<< HEAD
-    'T': 160,
-    'S': 40,
-    'J': 2,
-    'M': 3,
-    'eta': (np.ones((40, 2)) / (40 * 2)),
-    'lambdas': [0.6, 0.4],
-    'omega': np.ones((160, 40)) / 40,
-    'omega_SS': np.ones(40) / 40,
-    'imm_rates': np.zeros((160, 40))
-=======
     "T": 160,
     "S": 40,
     "J": 2,
+    "M": 3,
     "eta": (np.ones((40, 2)) / (40 * 2)),
     "lambdas": [0.6, 0.4],
     "omega": np.ones((160, 40)) / 40,
     "omega_SS": np.ones(40) / 40,
     "imm_rates": np.zeros((160, 40)),
->>>>>>> c1146f9f
 }
 # update parameters instance with new values for test
 p.update_specifications(new_param_values)
 # make up some consumption values for testing
-<<<<<<< HEAD
-c = 0.1 + 0.5 * np.random.rand(p.T * p.M * p.S * p.J).reshape(p.T, p.M, p.S, p.J)
-aggC_presum = ((c * np.squeeze(p.lambdas)) *
-               np.tile(np.reshape(p.omega[:p.T, :], (p.T, 1, p.S, 1)),
-                       (1, p.M, 1, p.J)))
+c = 0.1 + 0.5 * np.random.rand(p.T * p.M * p.S * p.J).reshape(
+    p.T, p.M, p.S, p.J
+)
+aggC_presum = (c * np.squeeze(p.lambdas)) * np.tile(
+    np.reshape(p.omega[: p.T, :], (p.T, 1, p.S, 1)), (1, p.M, 1, p.J)
+)
 expected1 = aggC_presum[-1, -1, :, :].sum(-1).sum(-1)
 expected2 = aggC_presum[:, -1, :, :].sum(-1).sum(-1)
-test_data = [(c[-1, -1, :, :], p, 'SS', expected1),
-             (c[:, -1, :, :], p, 'TPI', expected2)]
-=======
-c = 0.1 + 0.5 * np.random.rand(p.T * p.S * p.J).reshape(p.T, p.S, p.J)
-aggC_presum = (c * np.squeeze(p.lambdas)) * np.tile(
-    np.reshape(p.omega[: p.T, :], (p.T, p.S, 1)), (1, 1, p.J)
-)
-expected1 = aggC_presum[-1, :, :].sum()
-expected2 = aggC_presum.sum(1).sum(1)
-test_data = [(c[-1, :, :], p, "SS", expected1), (c, p, "TPI", expected2)]
->>>>>>> c1146f9f
+test_data = [
+    (c[-1, -1, :, :], p, "SS", expected1),
+    (c[:, -1, :, :], p, "TPI", expected2),
+]
 
 
 @pytest.mark.parametrize("c,p,method,expected", test_data, ids=["SS", "TPI"])
@@ -305,25 +288,6 @@
 p = Specifications()
 num_tax_params = 12
 new_param_values = {
-<<<<<<< HEAD
-    'T': 30,
-    'S': 20,
-    'J': 2,
-    'eta': (np.ones((20, 2)) / (20 * 2)),
-    'lambdas': [0.6, 0.4],
-    'tau_bq': [0.17],
-    'tau_payroll': [0.5],
-    'h_wealth': [0.1],
-    'p_wealth': [0.2],
-    'm_wealth': [1.0],
-    'cit_rate': [[0.2]],
-    'delta_tau_annual': [[float(1 - ((1 - 0.0975) **
-                                    (20 / (p.ending_age -
-                                           p.starting_age))))]],
-    'omega': np.ones((30, 20)) / 20,
-    'omega_SS': np.ones(20) / 20,
-    'imm_rates': np.zeros((30, 20))
-=======
     "T": 30,
     "S": 20,
     "J": 2,
@@ -334,14 +298,13 @@
     "h_wealth": [0.1],
     "p_wealth": [0.2],
     "m_wealth": [1.0],
-    "cit_rate": [0.2],
+    "cit_rate": [[0.2]],
     "delta_tau_annual": [
-        float(1 - ((1 - 0.0975) ** (20 / (p.ending_age - p.starting_age))))
+        [float(1 - ((1 - 0.0975) ** (20 / (p.ending_age - p.starting_age))))]
     ],
     "omega": np.ones((30, 20)) / 20,
     "omega_SS": np.ones(20) / 20,
     "imm_rates": np.zeros((30, 20)),
->>>>>>> c1146f9f
 }
 p.update_specifications(new_param_values)
 # make up some consumption values for testing
@@ -375,26 +338,6 @@
 
 p3 = Specifications()
 new_param_values3 = {
-<<<<<<< HEAD
-    'T': 30,
-    'S': 20,
-    'J': 2,
-    'eta': (np.ones((20, 2)) / (20 * 2)),
-    'lambdas': [0.6, 0.4],
-    'tau_bq': [0.17],
-    'tau_payroll': [0.5],
-    'h_wealth': [0.1],
-    'p_wealth': [0.2],
-    'm_wealth': [1.0],
-    'cit_rate': [[0.2]],
-    'replacement_rate_adjust': [1.5, 1.5, 1.5, 1.6, 1.0],
-    'delta_tau_annual': [[float(1 - ((1 - 0.0975) **
-                                    (20 / (p3.ending_age -
-                                           p3.starting_age))))]],
-    'omega': np.ones((30, 20)) / 20,
-    'omega_SS': np.ones(20) / 20,
-    'imm_rates': np.zeros((30, 20))
-=======
     "T": 30,
     "S": 20,
     "J": 2,
@@ -405,15 +348,14 @@
     "h_wealth": [0.1],
     "p_wealth": [0.2],
     "m_wealth": [1.0],
-    "cit_rate": [0.2],
+    "cit_rate": [[0.2]],
     "replacement_rate_adjust": [1.5, 1.5, 1.5, 1.6, 1.0],
     "delta_tau_annual": [
-        float(1 - ((1 - 0.0975) ** (20 / (p3.ending_age - p3.starting_age))))
+        [float(1 - ((1 - 0.0975) ** (20 / (p3.ending_age - p3.starting_age))))]
     ],
     "omega": np.ones((30, 20)) / 20,
     "omega_SS": np.ones(20) / 20,
     "imm_rates": np.zeros((30, 20)),
->>>>>>> c1146f9f
 }
 p3.update_specifications(new_param_values3)
 p3.e = p.e
@@ -422,25 +364,6 @@
 
 p_u = Specifications()
 new_param_values_ubi = {
-<<<<<<< HEAD
-    'T': 30,
-    'S': 20,
-    'J': 2,
-    'eta': (np.ones((20, 2)) / (20 * 2)),
-    'lambdas': [0.6, 0.4],
-    'tau_bq': [0.17],
-    'tau_payroll': [0.5],
-    'h_wealth': [0.1],
-    'p_wealth': [0.2],
-    'm_wealth': [1.0],
-    'cit_rate': [[0.2]],
-    'delta_tau_annual': [[float(1 - ((1 - 0.0975) **
-                                    (20 / (p_u.ending_age -
-                                           p_u.starting_age))))]],
-    'ubi_nom_017': 1000,
-    'ubi_nom_1864': 1500,
-    'ubi_nom_65p': 500
-=======
     "T": 30,
     "S": 20,
     "J": 2,
@@ -451,14 +374,18 @@
     "h_wealth": [0.1],
     "p_wealth": [0.2],
     "m_wealth": [1.0],
-    "cit_rate": [0.2],
+    "cit_rate": [[0.2]],
     "delta_tau_annual": [
-        float(1 - ((1 - 0.0975) ** (20 / (p_u.ending_age - p_u.starting_age))))
+        [
+            float(
+                1
+                - ((1 - 0.0975) ** (20 / (p_u.ending_age - p_u.starting_age)))
+            )
+        ]
     ],
     "ubi_nom_017": 1000,
     "ubi_nom_1864": 1500,
     "ubi_nom_65p": 500,
->>>>>>> c1146f9f
 }
 p_u.update_specifications(new_param_values_ubi)
 # make up some consumption values for testing
@@ -567,88 +494,6 @@
 )
 expected4 = 0.5688319028341413
 expected5 = np.array(
-<<<<<<< HEAD
-    [0.58978896, 0.5318829, 0.58291302, 0.56616446, 0.60152253, 0.63685373,
-     0.60718972, 0.56236328, 0.56929121, 0.60536959, 0.58763365, 0.59627562,
-     0.55409009, 0.56782614, 0.56400569, 0.6636463, 0.59160813, 0.64735391,
-     0.72066489, 0.64096484, 0.61899218, 0.58806093, 0.54783766, 0.5393597,
-     0.55685316, 0.65395071, 0.58946501, 0.64129696, 0.58759922, 0.5580478])
-test_data = [(r[0], w[0], b[0, :, :], n[0, :, :], bq[0, :, :],
-              c[0, :, :], Y[0], L[0], K[0], p_m[-1, :], factor, ubi[0, :, :], theta,
-              etr_params[-1, :, :, :], p, None, 'SS', expected1),
-             (r, w, b, n, bq, c, Y, L, K, p_m, factor, ubi, theta, etr_params, p,
-              None, 'TPI', expected2),
-             (r, w, b, n, bq, c, Y, L, K, p_m, factor, ubi, theta, etr_params, p3,
-              None, 'TPI', expected3),
-             (r_u[0], w_u[0], b_u[0, :, :], n_u[0, :, :], bq_u[0, :, :],
-              c_u[0, :, :], Y_u[0], L_u[0], K_u[0], p_m[-1, :], factor_u, ubi_u[0, :, :],
-              theta_u, etr_params_u[-1, :, :, :], p_u, None, 'SS', expected4),
-             (r_u, w_u, b_u, n_u, bq_u, c_u, Y_u, L_u, K_u, p_m, factor_u, ubi_u,
-              theta_u, etr_params_u, p_u, None, 'TPI', expected5)]
-
-
-@pytest.mark.parametrize(
-    'r,w,b,n,bq,c,Y,L,K,p_m,factor,ubi,theta,etr_params,p,m,method,expected',
-    test_data, ids=['SS', 'TPI', 'TPI, replace rate adjust', 'SS UBI>0',
-                    'TPI UBI>0'])
-def test_revenue(r, w, b, n, bq, c, Y, L, K, p_m, factor, ubi, theta, etr_params,
-                 p, m, method, expected):
-    """
-    Test aggregate revenue function.
-    """
-    revenue, _, _, _, _, _, _, _, _, _ = \
-        aggr.revenue(r, w, b, n, bq, c, Y, L, K, p_m, factor, ubi, theta,
-                     etr_params, p, m, method)
-    print('Rev: ', revenue)
-    print('Exp: ', expected)
-    assert(np.allclose(revenue, expected))
-
-
-test_data = [
-    (
-        0.04, 0.02, np.array([1.0]), np.array([2.0]), 0.0, 4.0,
-        np.array([0.0]), 'SS', 0.026666667,
-    ),
-    (
-        np.array([0.05, 0.03, 0.03]), np.array([0.02, 0.01, 0.01]),
-        np.array([1.0, 1.0, 1.0]),
-        np.array([3.0, 4.0, 4.0]), np.array([0.0, 0.0, 0.0]),
-        np.array([7.0, 6.0, 6.0]), np.array([0.0, 0.0,  0.0]), 'TPI',
-        np.array([0.029, 0.018, 0.018])
-    ),
-    (
-        0.04, 0.02, np.array([1.0]), np.array([2.0]), 0.0, 0.0,
-        np.array([0.0]), 'SS', 0.04
-    ),
-    (
-        np.array([0.05, 0.03, 0.03]), np.array([0.02, 0.01, 0.01]),
-        np.array([1.0, 1.0, 1.0]),
-        np.array([3.0, 4.0, 4.0]), np.array([1.0, 2.0, 2.0]),
-        np.array([7.0, 6.0, 6.0]), np.array([0.04, 0.2, 0.2]), 'TPI',
-        np.array([0.0328572, 0.056572, 0.056572])
-    ),
-    (
-        0.04, 0.02, np.array([1.0, 1.0]), np.array([2.0, 2.0]), 0.0, 0.0,
-        np.array([0.0]), 'SS', np.array([0.04, 0.04])
-    ),
-    (
-        np.array([0.05, 0.03, 0.03]), np.array([0.02, 0.01, 0.01]),
-        np.array([[1.0, 1.0, 1.0], [1.0, 1.0, 1.0], [1.0, 1.0, 1.0]]),
-        np.array([[3.0, 3.0, 3.0], [4.0, 4.0, 4.0], [4.0, 4.0, 4.0]]),
-        np.array([1.0, 2.0, 2.0]),
-        np.array([7.0, 6.0, 6.0]),
-        np.array([[0.04, 0.04, 0.04], [0.2, 0.2, 0.2], [0.2, 0.2, 0.2]]),
-        'TPI',
-        np.array([0.04410725, 0.08762, 0.08762])
-    )]
-
-
-@pytest.mark.parametrize('r,r_gov,p_m,K_vec,K_g,D,MPKg_vec,method,expected',
-                         test_data, ids=[
-                             'SS, M=1', 'TPI, M=1', 'no debt',
-                             'TPI,MPKg>0', 'SS, M>1', 'TPI, M>1'])
-def test_get_r_p(r, r_gov, p_m, K_vec, K_g, D, MPKg_vec, method, expected):
-=======
     [
         0.58978896,
         0.5318829,
@@ -693,11 +538,13 @@
         Y[0],
         L[0],
         K[0],
+        p_m[-1, :],
         factor,
         ubi[0, :, :],
         theta,
         etr_params[-1, :, :, :],
         p,
+        None,
         "SS",
         expected1,
     ),
@@ -711,11 +558,13 @@
         Y,
         L,
         K,
+        p_m,
         factor,
         ubi,
         theta,
         etr_params,
         p,
+        None,
         "TPI",
         expected2,
     ),
@@ -729,11 +578,13 @@
         Y,
         L,
         K,
+        p_m,
         factor,
         ubi,
         theta,
         etr_params,
         p3,
+        None,
         "TPI",
         expected3,
     ),
@@ -747,11 +598,13 @@
         Y_u[0],
         L_u[0],
         K_u[0],
+        p_m[-1, :],
         factor_u,
         ubi_u[0, :, :],
         theta_u,
         etr_params_u[-1, :, :, :],
         p_u,
+        None,
         "SS",
         expected4,
     ),
@@ -765,11 +618,13 @@
         Y_u,
         L_u,
         K_u,
+        p_m,
         factor_u,
         ubi_u,
         theta_u,
         etr_params_u,
         p_u,
+        None,
         "TPI",
         expected5,
     ),
@@ -777,7 +632,7 @@
 
 
 @pytest.mark.parametrize(
-    "r,w,b,n,bq,c,Y,L,K,factor,ubi,theta,etr_params,p,method,expected",
+    "r,w,b,n,bq,c,Y,L,K,p_m,factor,ubi,theta,etr_params,p,m,method,expected",
     test_data,
     ids=["SS", "TPI", "TPI, replace rate adjust", "SS UBI>0", "TPI UBI>0"],
 )
@@ -791,80 +646,139 @@
     Y,
     L,
     K,
+    p_m,
     factor,
     ubi,
     theta,
     etr_params,
     p,
+    m,
     method,
     expected,
 ):
     """
     Test aggregate revenue function.
     """
-    print("ETR shape = ", p.etr_params.shape, etr_params.shape)
     revenue, _, _, _, _, _, _, _, _, _ = aggr.revenue(
-        r, w, b, n, bq, c, Y, L, K, factor, ubi, theta, etr_params, p, method
+        r,
+        w,
+        b,
+        n,
+        bq,
+        c,
+        Y,
+        L,
+        K,
+        p_m,
+        factor,
+        ubi,
+        theta,
+        etr_params,
+        p,
+        m,
+        method,
     )
-    print("REVENUE = ", revenue)
-
+    print("Rev: ", revenue)
+    print("Exp: ", expected)
     assert np.allclose(revenue, expected)
 
 
 test_data = [
-    (0.04, 0.02, 2.0, 0.0, 4.0, 0.0, 0.026666667),
-    (
-        np.array([0.05, 0.03]),
-        np.array([0.02, 0.01]),
-        np.array([3.0, 4.0]),
-        np.array([0.0, 0.0]),
-        np.array([7.0, 6.0]),
-        np.array([0.0, 0.0]),
-        np.array([0.029, 0.018]),
-    ),
-    (0.04, 0.02, 2.0, 0.0, 0.0, 0.0, 0.04),
-    (
-        np.array([0.05, 0.03]),
-        np.array([0.02, 0.01]),
-        np.array([3.0, 4.0]),
-        np.array([1.0, 2.0]),
-        np.array([7.0, 6.0]),
-        np.array([0.04, 0.2]),
-        np.array(
-            [
-                0.029 + 0.3 * 0.038572 * 1.0 / 3.0,
-                0.018 + 0.4 * 0.19286 * 2.0 / 4.0,
-            ]
-        ),
+    (
+        0.04,
+        0.02,
+        np.array([1.0]),
+        np.array([2.0]),
+        0.0,
+        4.0,
+        np.array([0.0]),
+        "SS",
+        0.026666667,
+    ),
+    (
+        np.array([0.05, 0.03, 0.03]),
+        np.array([0.02, 0.01, 0.01]),
+        np.array([1.0, 1.0, 1.0]),
+        np.array([3.0, 4.0, 4.0]),
+        np.array([0.0, 0.0, 0.0]),
+        np.array([7.0, 6.0, 6.0]),
+        np.array([0.0, 0.0, 0.0]),
+        "TPI",
+        np.array([0.029, 0.018, 0.018]),
+    ),
+    (
+        0.04,
+        0.02,
+        np.array([1.0]),
+        np.array([2.0]),
+        0.0,
+        0.0,
+        np.array([0.0]),
+        "SS",
+        0.04,
+    ),
+    (
+        np.array([0.05, 0.03, 0.03]),
+        np.array([0.02, 0.01, 0.01]),
+        np.array([1.0, 1.0, 1.0]),
+        np.array([3.0, 4.0, 4.0]),
+        np.array([1.0, 2.0, 2.0]),
+        np.array([7.0, 6.0, 6.0]),
+        np.array([0.04, 0.2, 0.2]),
+        "TPI",
+        np.array([0.0328572, 0.056572, 0.056572]),
+    ),
+    (
+        0.04,
+        0.02,
+        np.array([1.0, 1.0]),
+        np.array([2.0, 2.0]),
+        0.0,
+        0.0,
+        np.array([0.0]),
+        "SS",
+        np.array([0.04, 0.04]),
+    ),
+    (
+        np.array([0.05, 0.03, 0.03]),
+        np.array([0.02, 0.01, 0.01]),
+        np.array([[1.0, 1.0, 1.0], [1.0, 1.0, 1.0], [1.0, 1.0, 1.0]]),
+        np.array([[3.0, 3.0, 3.0], [4.0, 4.0, 4.0], [4.0, 4.0, 4.0]]),
+        np.array([1.0, 2.0, 2.0]),
+        np.array([7.0, 6.0, 6.0]),
+        np.array([[0.04, 0.04, 0.04], [0.2, 0.2, 0.2], [0.2, 0.2, 0.2]]),
+        "TPI",
+        np.array([0.04410725, 0.08762, 0.08762]),
     ),
 ]
 
 
 @pytest.mark.parametrize(
-    "r,r_gov,K,K_g,D,MPKg,expected",
+    "r,r_gov,p_m,K_vec,K_g,D,MPKg_vec,method,expected",
     test_data,
-    ids=["scalar", "vector", "no debt", "vector,MPKg>0"],
-)
-def test_get_r_p(r, r_gov, K, K_g, D, MPKg, expected):
->>>>>>> c1146f9f
+    ids=[
+        "SS, M=1",
+        "TPI, M=1",
+        "no debt",
+        "TPI,MPKg>0",
+        "SS, M>1",
+        "TPI, M>1",
+    ],
+)
+def test_get_r_p(r, r_gov, p_m, K_vec, K_g, D, MPKg_vec, method, expected):
     """
     Test function to compute interest rate on household portfolio.
     """
     p = Specifications()
-<<<<<<< HEAD
-    if method == 'TPI' and p_m.ndim > 1:
+    if method == "TPI" and p_m.ndim > 1:
         M = p_m.shape[-1]
-    elif method == 'SS':
+    elif method == "SS":
         M = len(p_m)
     else:
         M = 1
-    p.update_specifications({'T': 3, 'M': M})
+    p.update_specifications({"T": 3, "M": M})
 
     r_p_test = aggr.get_r_p(r, r_gov, p_m, K_vec, K_g, D, MPKg_vec, p, method)
-=======
-    p.update_specifications({"T": 3})
-    r_p_test = aggr.get_r_p(r, r_gov, K, K_g, D, MPKg, p, "SS")
->>>>>>> c1146f9f
 
     assert np.allclose(r_p_test, expected)
 
@@ -880,37 +794,28 @@
     I_g = np.zeros_like(I_d)
     net_capital_flows = np.array([0.1, 0, 0.016, -1.67, -0.477])
     expected = np.array([-9.1, 1, 0.974, 13.67, 1.477])
-    test_RC = aggr.resource_constraint(
-        Y, C, G, I_d, I_g, net_capital_flows)
-
-    assert(np.allclose(test_RC, expected))
+    test_RC = aggr.resource_constraint(Y, C, G, I_d, I_g, net_capital_flows)
+
+    assert np.allclose(test_RC, expected)
 
 
 def test_get_capital_outflows():
-    '''
+    """
     Test of the get_captial_outflows function.
-    '''
+    """
     p = Specifications()
     p.delta = 0.05
     K_f = np.array([0, 0, 0.2, 3, 0.05])
     new_borrowing_f = np.array([0, 0.1, 0.3, 4, 0.5])
     debt_service_f = np.array([0.1, 0.1, 0.3, 2, 0.02])
     r = np.array([0.03, 0.04, 0.03, 0.06, 0.01])
-<<<<<<< HEAD
     expected = np.array([0.1, 0, 0.016, -1.67, -0.477])
 
     test_flow = aggr.get_capital_outflows(
-        r, K_f, new_borrowing_f, debt_service_f, p)
-
-    assert(np.allclose(test_flow, expected))
-=======
-    expected = np.array([-9.1, 1, 0.974, 13.67, 1.477])
-    test_RC = aggr.resource_constraint(
-        Y, C, G, I, I_g, K_f, new_borrowing_f, debt_service_f, r, p
+        r, K_f, new_borrowing_f, debt_service_f, p
     )
 
-    assert np.allclose(test_RC, expected)
->>>>>>> c1146f9f
+    assert np.allclose(test_flow, expected)
 
 
 def test_get_K_splits():
