--- conflicted
+++ resolved
@@ -29,8 +29,6 @@
 
     '''
     ------------------------------------------------------------------------
-<<<<<<< HEAD
-=======
         Run SS for Baseline first - so can run baseline and reform in parallel if want
     ------------------------------------------------------------------------
     '''
@@ -48,12 +46,10 @@
 
     '''
     ------------------------------------------------------------------------
->>>>>>> e7067b8c
         Run baseline
     ------------------------------------------------------------------------
     '''
 
-<<<<<<< HEAD
     if not os.path.exists(baseline_dir):
         output_base = baseline_dir
         input_dir = baseline_dir
@@ -66,19 +62,6 @@
         #p1 = Process(target=runner, kwargs=kwargs)
         #p1.start()
         runner(**kwargs)
-=======
-
-    # output_base = BASELINE_DIR
-    # input_dir = BASELINE_DIR
-    # kwargs={'output_base':output_base, 'baseline_dir':BASELINE_DIR,
-    #         'test':False, 'time_path':True, 'baseline':True,
-    #         'analytical_mtrs':False, 'age_specific':True,
-    #         'user_params':user_params,'guid':'',
-    #         'run_micro':True, 'small_open': False, 'budget_balance':False, 'baseline_spending':False}
-    # #p1 = Process(target=runner, kwargs=kwargs)
-    # #p1.start()
-    # runner(**kwargs)
->>>>>>> e7067b8c
 
 
     '''
