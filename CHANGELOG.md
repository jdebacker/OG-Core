# Changelog

All notable changes to this project will be documented in this file.

The format is based on [Keep a Changelog](https://keepachangelog.com/en/1.0.0/),
and this project adheres to [Semantic Versioning](https://semver.org/spec/v2.0.0.html).

<<<<<<< HEAD
## [0.11.16] - 2024-08-13 12:00:00

### Added

- Description of `alpha_I` in docs
- Updates valide range of the nominal UBI parameters

### Bug Fix

- Extrapolate `alpha_I`
- Ensure `alpha_I` shape conforms in `TPI.py`
- Fix formatting of labels in `constants.py`

-
=======

## [0.11.16] - 2024-08-10 12:00:00

### Added

- Added parameter script `make_params.py` that generates a markdown file for the documentation `parameters.md`. Updates `Makefile`, and GitHub Actions ([PR #963](https://github.com/PSLmodels/OG-Core/pull/963))
- Updated debt-to-GDP plot labels ([PR #962](https://github.com/PSLmodels/OG-Core/pull/962))

>>>>>>> e120ea61
## [0.11.15] - 2024-07-30 12:00:00

### Bug Fix

- Make `OGcorePlots.mplstyle` importable from the package by adding it to `setup.py`

## [0.11.14] - 2024-07-30 12:00:00

### Added

- Aesthetic updates to plotting functions in `parameter_plots.py` and `demographics.py`

## [0.11.13] - 2024-07-28 12:00:00

### Added

- Added three new pension types to the model: (i) defined benefits system, (ii) notional defined contribution system, and (iii) points system.

## [0.11.12] - 2024-07-26 01:00:00

### Bug Fix

- Fixes extrapolation of nested lists of tax function parameters.

## [0.11.11] - 2024-06-24 01:00:00

### Added

- Add new parameters for resource constraint tolerances for steady state and time path solution.

## [0.11.10] - 2024-06-17 01:00:00

### Added

- Add HSV to list of valid tax functions in `default_parameters.json`


## [0.11.9] - 2024-06-12 01:00:00

### Added

- Update `demographics.py` in the case input prompt not work.
- Add new utility to dump the parameters to a JSON file


## [0.11.8] - 2024-06-09 01:00:00

### Added

- Updates to `demographics.py` module to accept token for UN World Population Prospects database access or to download data from the [Population-Data](https://github.com/EAPD-DRB/Population-Data) repository.

## [0.11.7] - 2024-06-07 01:00:00

### Added

- Heathcote, Storesletten, and Violante (2017) tax functions to `txfunc.py`

## [0.11.6] - 2024-04-19 01:00:00

### Added

- Scatters parameters once in `TPI.py`
- Removes Python 3.9 tests from `build_and_test.yml`


## [0.11.5] - 2024-04-11 12:00:00

### Added

- Adds a list of file change event triggers to `build_and_test.yml` so that those tests only run when one of those files is changed.
- Updates the codecov GH Action to version 4 and adds a secret token.
- Adds a list of file change event triggers to `deploy_docs.yml` and `docs_check.yml`, and limits `docs_check.yml` to only run on pull requests.


## [0.11.4] - 2024-04-03 22:00:00

### Added

- Add a function to `utils.py` to shift lifetime profiles of parameters
- Add a function to `utils.py` to compute percentage changes in non-stationary variables
- Add more functionality to `parameters_plots.py`, allowing the user to plot parameters from multiple parameters objects together


## [0.11.3] - 2024-03-08 12:00:00

### Added

- Allow for `demographics.py` to save downloaded data directly.
- Retrieve population data from the UN World Population Prospects database through CSV rather than JSON to avoid rate limit errors.


## [0.11.2] - 2024-02-17 12:00:00

### Added

- Updates `demographics.py` with more functionality across the time path.
- Allow the user to have the population distribution from the initial period forward inferred from given fertility, mortality, and immigration rates (functionality to infer immigration from a given evolution of the population is retained, the user specifies what they want to do via arguments to the relevant function calls).
- Extends all series returned from the get_pop_objs() function over the full transition path of T+S periods (except those that apply only to a single period).
- Addresses Issues #900 and #899


## [0.11.1] - 2024-02-12 15:00:00

### Added

- Updated `setup.py` Python version requirement to be `python_requires=">=3.7.7, <3.12"`


## [0.11.0] - 2024-02-06 15:00:00

### Added

- Allow `chi_n` parameter to vary over the time path (PR #897)
- Create a demographics module in OG-Core (PR #896)
- Create a time varying ability matrix (PR # 895)
- Simplify the extrapolation of arrays over the time path (PR #891)
- Update the copyright year of documentation to 2024


## [0.10.10] - 2023-10-25 17:00:00

### Added

- Remove `surve_rate` parameter (PR #886)
- Updates to `plot_2D_taxfunc` (PR #881)


## [0.10.9] - 2023-09-08 12:00:00

### Added

- PR #880 standardize the time path output length
- PR #878 fix tax function indexing, dimensions, and plotting. This PR also enables Python 3.11.
- PR #875 remove unused dependency


## [0.10.8] - 2023-04-22 12:00:00

### Added

- Adds a 2D monotonic smoothing spline tax function estimation to `txfunc.py`
- Changes the tax function parameters objects from NumPy arrays to lists in order to accomodate the nonparametric functions that get passed with the `mono` and `mono2D` options


## [0.10.7] - 2023-03-31 12:00:00

### Added

- Uses lists to pass and access effective tax rate objects `etr_params` and marginal tax rate objects `mtrx_params` and `mtry_params`


## [0.10.6] - 2023-02-15 12:00:00

### Added

- Uses 300 dpi when saving plots to disk
- Better labels of the `plot_industry_aggregates` plots


## [0.10.5] - 2023-02-14 12:00:00

### Added

- Fix to `SS.py` to use baseline solution on reform run if dimensions match
- Fix to `test_basic.py` dimensions for `r_gov_scale`


## [0.10.4] - 2023-02-06 12:00:00

### Added

- New calibration section to documentation (PR #850)
- Allow government risk premia to vary across time path for parameters `r_gov_shift` and `r_gov_scale` (PR #852)


## [0.10.3] - 2023-01-21 12:00:00

### Added

- Bug fixes for new tax function parameter estimation


## [0.10.2] - 2023-01-12 12:00:00

### Added

- Adds a new minimum value to the `r_gov_shift` parameter of -0.3


## [0.10.1] - 2023-01-05 12:00:00

### Added

- Removes hard coded year label in parameter_plots.plot_population_path() (PR #825)
- Fixes documentation (PR # 827)
- Adds "mono" specification to default_parameter.json and test_parameters.py (PR #830)
- Restricts Python version to be < 3.11 and removes the mkl dependency in environment.yml and setup.py (PR #833 and #840)
- Updates CI testing to include Mac, Windows, and Linux operating systems and Python 3.9 and 3.10, and solves some CI test issues (PR #836)
- Increases the maximum values for r_gov_shift and r_gov_scale in default_parameters.json (PR #838)
- Removes the mkl dependency from environment.yml and setup.py (PR #840)


## [0.10.0] - 2022-09-27 12:00:00

### Added

- Adds matrix of tax noncompliance parameters to households (PR #816)
- Incorporate input/output matrix mapping production goods to consumption goods (PR #818)
- Adds a new monotonic tax function estimation method to txfunc.py (PR #819)


## [0.9.2] - 2022-08-21 12:00:00

### Added

- Updates the form of the investments tax credit to be on a proxy for investment (depreciated capital) in order to satisfy theoretical requirements of static firms in each industry.
- Update the documentation
- Update the requirement for the m_wealth parameter in the wealth tax function to be strictly greater than zero.


## [0.9.1] - 2022-07-22 12:00:00

### Added

- Adds an investment tax credit parameter to the model
- Adds a boolean that allows the option to compute a reform using a stored baseline solution rather than recomputing the baseline


## [0.9.0] - 2022-06-30 12:00:00

### Added

- Adds multiple production industries to the model


## [0.8.2] - 2022-06-01 12:00:00

### Added

- Formatting of source code with black
- Last tag before extension of model to include multiple industries


## [0.8.1] - 2022-04-01 12:00:00

### Added

- Updates PyPI.org packaging setup and includes auto-publishing GH Action (PRs #790, #795, and #797)
- Cleans up documentation issues and old erroneous references to ogusa package (PR #797)


## [0.8.0] - 2022-02-18 12:00:00

### Added

- Adds a public capital good (i.e., infrastructure) used to produce private goods and services
- Adds a financial intermediary that links domestic and foreign savings to investment
- Improves multiprocessing with Dask
- Updates documentation
- Moves testing files outside of the ogcore package source files directory
- Tests functionality with Python 3.10.


## [0.7.0] - 2021-08-30 12:00:00

### Added

- This is the first release of the OG-Core model (formerly the OG-USA model)


## Previous versions

### Summary

- Version [0.7.0] on August 30, 2021 was the first time that the OG-USA repository was detached from all of the core model logic, which was named OG-Core. Before this version, OG-USA was part of what is now the [`OG-Core`](https://github.com/PSLmodels/OG-Core) repository. In the next version of OG-USA, we adjusted the version numbering to begin with 0.1.0. This initial version of 0.7.0, was sequential from what OG-USA used to be when the OG-Core project was called OG-USA.
- Any earlier versions of OG-USA can be found in the [`OG-Core`](https://github.com/PSLmodels/OG-Core) repository [release history](https://github.com/PSLmodels/OG-Core/releases) from [v.0.6.4](https://github.com/PSLmodels/OG-Core/releases/tag/v0.6.4) (Jul. 20, 2021) or earlier.

<<<<<<< HEAD
=======

>>>>>>> e120ea61
[0.11.16]: https://github.com/PSLmodels/OG-Core/compare/v0.11.15...v0.11.16
[0.11.15]: https://github.com/PSLmodels/OG-Core/compare/v0.11.14...v0.11.15
[0.11.14]: https://github.com/PSLmodels/OG-Core/compare/v0.11.13...v0.11.14
[0.11.13]: https://github.com/PSLmodels/OG-Core/compare/v0.11.11...v0.11.13
[0.11.11]: https://github.com/PSLmodels/OG-Core/compare/v0.11.10...v0.11.11
[0.11.10]: https://github.com/PSLmodels/OG-Core/compare/v0.11.9...v0.11.10
[0.11.9]: https://github.com/PSLmodels/OG-Core/compare/v0.11.8...v0.11.9
[0.11.8]: https://github.com/PSLmodels/OG-Core/compare/v0.11.7...v0.11.8
[0.11.7]: https://github.com/PSLmodels/OG-Core/compare/v0.11.6...v0.11.7
[0.11.6]: https://github.com/PSLmodels/OG-Core/compare/v0.11.5...v0.11.6
[0.11.5]: https://github.com/PSLmodels/OG-Core/compare/v0.11.4...v0.11.5
[0.11.4]: https://github.com/PSLmodels/OG-Core/compare/v0.11.3...v0.11.4
[0.11.3]: https://github.com/PSLmodels/OG-Core/compare/v0.11.2...v0.11.3
[0.11.2]: https://github.com/PSLmodels/OG-Core/compare/v0.11.1...v0.11.2
[0.11.1]: https://github.com/PSLmodels/OG-Core/compare/v0.11.0...v0.11.1
[0.11.0]: https://github.com/PSLmodels/OG-Core/compare/v0.10.10...v0.11.0
[0.10.10]: https://github.com/PSLmodels/OG-Core/compare/v0.10.9...v0.10.10
[0.10.9]: https://github.com/PSLmodels/OG-Core/compare/v0.10.8...v0.10.9
[0.10.8]: https://github.com/PSLmodels/OG-Core/compare/v0.10.7...v0.10.8
[0.10.7]: https://github.com/PSLmodels/OG-Core/compare/v0.10.6...v0.10.7
[0.10.6]: https://github.com/PSLmodels/OG-Core/compare/v0.10.5...v0.10.6
[0.10.5]: https://github.com/PSLmodels/OG-Core/compare/v0.10.4...v0.10.5
[0.10.4]: https://github.com/PSLmodels/OG-Core/compare/v0.10.3...v0.10.4
[0.10.3]: https://github.com/PSLmodels/OG-Core/compare/v0.10.2...v0.10.3
[0.10.2]: https://github.com/PSLmodels/OG-Core/compare/v0.10.1...v0.10.2
[0.10.1]: https://github.com/PSLmodels/OG-Core/compare/v0.10.0...v0.10.1
[0.10.0]: https://github.com/PSLmodels/OG-Core/compare/v0.9.2...v0.10.0
[0.9.2]: https://github.com/PSLmodels/OG-Core/compare/v0.9.1...v0.9.2
[0.9.1]: https://github.com/PSLmodels/OG-Core/compare/v0.9.0...v0.9.1
[0.9.0]: https://github.com/PSLmodels/OG-Core/compare/v0.8.2...v0.9.0
[0.8.2]: https://github.com/PSLmodels/OG-Core/compare/v0.8.1...v0.8.2
[0.8.1]: https://github.com/PSLmodels/OG-Core/compare/v0.8.0...v0.8.1
[0.8.0]: https://github.com/PSLmodels/OG-Core/compare/v0.7.0...v0.8.0<|MERGE_RESOLUTION|>--- conflicted
+++ resolved
@@ -5,13 +5,12 @@
 The format is based on [Keep a Changelog](https://keepachangelog.com/en/1.0.0/),
 and this project adheres to [Semantic Versioning](https://semver.org/spec/v2.0.0.html).
 
-<<<<<<< HEAD
-## [0.11.16] - 2024-08-13 12:00:00
+## [0.11.17] - 2024-08-14 12:00:00
 
 ### Added
 
 - Description of `alpha_I` in docs
-- Updates valide range of the nominal UBI parameters
+- Updates valid range of the nominal UBI parameters
 
 ### Bug Fix
 
@@ -20,7 +19,6 @@
 - Fix formatting of labels in `constants.py`
 
 -
-=======
 
 ## [0.11.16] - 2024-08-10 12:00:00
 
@@ -29,7 +27,6 @@
 - Added parameter script `make_params.py` that generates a markdown file for the documentation `parameters.md`. Updates `Makefile`, and GitHub Actions ([PR #963](https://github.com/PSLmodels/OG-Core/pull/963))
 - Updated debt-to-GDP plot labels ([PR #962](https://github.com/PSLmodels/OG-Core/pull/962))
 
->>>>>>> e120ea61
 ## [0.11.15] - 2024-07-30 12:00:00
 
 ### Bug Fix
@@ -307,10 +304,7 @@
 - Version [0.7.0] on August 30, 2021 was the first time that the OG-USA repository was detached from all of the core model logic, which was named OG-Core. Before this version, OG-USA was part of what is now the [`OG-Core`](https://github.com/PSLmodels/OG-Core) repository. In the next version of OG-USA, we adjusted the version numbering to begin with 0.1.0. This initial version of 0.7.0, was sequential from what OG-USA used to be when the OG-Core project was called OG-USA.
 - Any earlier versions of OG-USA can be found in the [`OG-Core`](https://github.com/PSLmodels/OG-Core) repository [release history](https://github.com/PSLmodels/OG-Core/releases) from [v.0.6.4](https://github.com/PSLmodels/OG-Core/releases/tag/v0.6.4) (Jul. 20, 2021) or earlier.
 
-<<<<<<< HEAD
-=======
-
->>>>>>> e120ea61
+[0.11.17]: https://github.com/PSLmodels/OG-Core/compare/v0.11.16...v0.11.17
 [0.11.16]: https://github.com/PSLmodels/OG-Core/compare/v0.11.15...v0.11.16
 [0.11.15]: https://github.com/PSLmodels/OG-Core/compare/v0.11.14...v0.11.15
 [0.11.14]: https://github.com/PSLmodels/OG-Core/compare/v0.11.13...v0.11.14
