---
jupytext:
  text_representation:
    extension: .md
    format_name: myst
    format_version: '0.8'
    jupytext_version: '1.4.1'
kernelspec:
  display_name: Python 3
  language: python
  name: ogusa-dev
---

(glue)=

(Chap_LfEarn)=
# Lifetime Earnings Profiles

Among households in `OG-USA`, we model both age heterogeneity and within-age ability heterogeneity. We use this ability or productivity heterogeneity to generate the income heterogeneity that we see in the data.

Differences among workers' productivity in terms of ability is one of the key dimensions of heterogeneity to model in a micro-founded macroeconomy. In this chapter, we characterize this heterogeneity as deterministic lifetime productivity paths to which new cohorts of agents in the model are randomly assigned. In `OG-USA`, households' labor income comes from the equilibrium wage and the agent's endogenous quantity of labor supply. In this section, we augment the labor income expression with an individual productivity $e_{j,s}$, where $j$ is the index of the ability type or path of the individual and $s$ is the age of the individual with that ability path.

```{math}
:label: EqTaxCalcLabInc
  \text{labor income:}\quad x_{j,s,t}\equiv w_t e_{j,s}n_{j,s,t} \quad\forall j,t \quad\text{and}\quad E+1\leq s\leq E+S
```

In this specification, $w_t$ is an equilibrium wage representing a portion of labor income that is common to all workers. Individual quantity of labor supply is $n_{j,s,t}$, and $e_{j,s}$ represents a labor productivity factor that augments or diminishes the productivity of a worker's labor supply relative to average productivity.

We calibrate deterministic ability paths such that each lifetime income group has a different life-cycle profile of earnings. The distribution on income and wealth are often focal components of macroeconomic models. As such, we use a calibration of deterministic lifetime ability paths from {cite}`DeBackerEtAl:2017b` that can represent U.S. earners in the top 1\% of the distribution of lifetime income. {cite}`PikettySaez:2003` show that income and wealth attributable to these households has shown the greatest growth in recent decades. The data come from the U.S. Internal Revenue Services's (IRS) Statistics of Income program (SOI) Continuous Work History Sample (CWHS). {cite}`DeBackerEtAl:2017b` match the SOI data with Social Security Administration (SSA) data on age and Current Population Survey (CPS) data on hours in order to generate a non-top-coded measure of hourly wage.

```{figure} ../theory/images/ability_log_2D.png
---
height: 500px
name: FigLogAbil
---
Exogenous life cycle income ability paths $\log(e_{j,s})$ with $S=80$ and $J=7$
```

<!-- +++
```{code-cell} ogusa-dev
:tags: [hide-cell]
from myst_nb import glue
import ogusa.parameter_plots as pp
from ogusa import Specifications
p = Specifications()
fig = pp.plot_ability_profiles(p)
glue("earnings_profiles", fig, display=False)
```

```{glue:figure} earnings_profiles
:figwidth: 750px
:name: "FigLogAbil"

Exogenous life cycle income ability paths $\log(e_{j,s})$ with $S=80$ and $J=7$
```
-->


Figure {numref}`FigLogAbil` shows a calibration for $J=7$ deterministic lifetime ability paths $e_{j,s}$ corresponding to labor income percentiles $\boldsymbol{\lambda}=[0.25, 0.25, 0.20, 0.10, 0.10, 0.09, 0.01]$. Because there are few individuals above age 80 in the data, {cite}`DeBackerEtAl:2017b` extrapolate these estimates for model ages 80-100 using an arctan function.

We calibrate the model such that each lifetime income group has a different life-cycle profile of earnings. Since the distribution on income and wealth are key aspects of our model, we calibrate these processes so that we can represent earners in the top 1 percent of the distribution of lifetime income. It is income and wealth attributable to these households that has shown the greatest growth in recent decades (see, for example, {cite}`PikettySaez:2003`). In order to have observations on the earnings of those at very top of the distribution that are not subject to top-coding we use data from the Internal Revenue Services's (IRS) Statistics of Income program (SOI).

(SecLFEarnCWHS)=
## Continuous Work History Sample

  The SOI data we draw from are the Continuous Work History Sample (CWHS).  From this CWHS, we use a panel that is a 1-in-5000 random sample of tax filers from 1991 to 2009.  For each filer-year observation we are able to observe detailed information reported on Form 1040 and the associated forms and schedules.  We are also able to merge these tax data with Social Security Administration (SSA) records to get information on the age and gender of the primary and secondary filers.  Our model variable of effective labor units maps into wage rates, because the market wage rate in the model, $w_{t}$, is constant across households.  Earnings per hour thus depend upon effective labor units and equal $e_{j,s,t}\times w_{t}$ for household in lifetime income group $j$, with age $s$, in year $t$.  Income tax data, however, do not contain information on hourly earnings or hours works.  Rather, we only observe total earned income (wage and salaries plus self-employment income) over the tax year.  In order to find hourly earnings for tax filers, we use an imputation procedure.  This is described in detail in {cite}`DeBackerRamnath:2017`.  The methodology applies an imputation for hours worked for a filing unit based on a model of hours worked for a filing unit estimated from the Current Population Survey (CPS) for the years 1992-2010.[^retroquest_note] We then use the imputed hours to calculate hourly earnings rates for tax filing units in the CWHS.

  We exclude from our sample filer-year observations with earned income (wages and salaries plus business income) of less than \$1,250. We further exclude those with positive annual wages, but with hourly wages below \$5.00 (in 2005 \$). We also drop one observation where the hourly wage rate exceeds \$25,000.[^threshold_note] Economic life in the model runs from age 21 to 100. Our data have few observations on filers with ages exceeding 80 years old. Our sample is therefore restricted to those from ages 21 to 80. After these restrictions, our final sample size is 333,381 filer-year observations.

(SecLFearnLifInc)=
## Lifetime Income

  In our model, labor supply and savings, and thus lifetime income, are endogenous. We therefore define lifetime income as the present value of lifetime labor endowments and not the value of lifetime labor earnings. Note that our data are at the tax filing unit.  We take this unit to be equivalent to a household.  Because of differences in household structure (i.e., singles versus couples), our definition of lifetime labor income will be in per adult terms.  In particular, for filing units with a primary and secondary filer, our imputed wage represents the average hourly earnings between the two. When calculating lifetime income we assign single and couple households the same labor endowment.  This has the effect of making our lifetime income metric a per adult metric, there is therefore not an over-representation of couple households in the higher lifetime income groups simply because their time endowment is higher than for singles. We use the following approach to measure the lifetime income.

  First, since our panel data do not allow us to observe the complete life cycle of earnings for each household (because of sample attrition, death or the finite sample period of the data), we use an imputation to estimate wages in the years of the household's economic life for which they do not appear in the CWHS. To do this, we estimate the following equation, separately by household type (where household types are single male, single female, couple with male head, or couple with female head):

  ```{math}
  :label: wage_step1
    ln(w_{i,t}) = \alpha_{i} + \beta_{1}age_{i,t} + \beta_{2}age_{i,t}^{2} + \beta_{3}*age_{i,t}^{3} + \varepsilon_{i,t}
  ```

  The parameter estimates, including the household fixed effects, from Equation {eq}`wage_step1` are shown in {numref}`TabWage_step1`. These estimates are then used to impute values for log wages in years of each households' economic life for which we do not have data.  This creates a balanced panel of log wages of households with heads aged 21 to 80. The actual and imputed wage values are then used to calculate the net present value of lifetime labor endowments per adult for each household. Specifically, we define lifetime income for household $i$ as:

  ```{math}
  :label: eqn:LI
    LI_{i} = \sum_{t=21}^{80}\left(\frac{1}{1+r}\right)^{t-21}(w_{i,t}*4000)
  ```
<<<<<<< HEAD

  ```{list-table} **Initial log wage regressions.** Source: CWHS data, 1991-2009. \*\* Significant at the 5-percent level ($p<0.05$). \*\*\* Significant at the 1-percent level ($p<0.01$).
  :header-rows: 1
  :name: TabWage_step1
  * - Dependent variable
    - Single male
    - Single female
    - Married male head
    - Married female head
  * - $Age$
    - 0.177\*\*\*
    - 0.143\*\*\*
    - 0.134\*\*\*
    - 0.065\*\*
  * -
    - (0.006)
    - (0.005)
    - (0.004)
    - (0.027)
  * - $Age^2$
    - -0.003\*\*\*
    - -0.002\*\*\*
    - -0.002\*\*\*
    - -0.000
  * -
    - (0.000)
    - (0.000)
    - (0.000)
    - (0.001)
  * - $Age^3$
    - 0.000\*\*\*
    - 0.000\*\*\*
    - 0.000\*\*\*
    - 0.000
  * -
    - (0.000)
    - (0.000)
    - (0.000)
    - (0.000)
  * - $Constant$
    - -0.839\*\*\*
    - -0.648\*\*\*
    - -0.042
    - 1.004\*\*\*
  * -
    - (0.072)
    - (0.070)
    - (0.058)
    - (0.376)
  * - Adjusted $R^2$
    - -0.007
    - 0.011
    - -0.032
    - -0.324
  * - Observations
    - 88,833
    - 96,670
    - 141,564
    - 6,314
  ```

=======

  ```{list-table} Initial log wage regressions. Source: CWHS data, 1991-2009. \*\* Significant at the 5-percent level ($p<0.05$). \*\*\* Significant at the 1-percent level ($p<0.01$).
  :header-rows: 1
  :name: TabWage_step1
  * - Dependent variable
    - Single male
    - Single female
    - Married male head
    - Married female head
  * - $Age$
    - 0.177\*\*\*
    - 0.143\*\*\*
    - 0.134\*\*\*
    - 0.065\*\*
  * -
    - (0.006)
    - (0.005)
    - (0.004)
    - (0.027)
  * - $Age^2$
    - -0.003\*\*\*
    - -0.002\*\*\*
    - -0.002\*\*\*
    - -0.000
  * -
    - (0.000)
    - (0.000)
    - (0.000)
    - (0.001)
  * - $Age^3$
    - 0.000\*\*\*
    - 0.000\*\*\*
    - 0.000\*\*\*
    - 0.000
  * -
    - (0.000)
    - (0.000)
    - (0.000)
    - (0.000)
  * - $Constant$
    - -0.839\*\*\*
    - -0.648\*\*\*
    - -0.042
    - 1.004\*\*\*
  * -
    - (0.072)
    - (0.070)
    - (0.058)
    - (0.376)
  * - Adjusted $R^2$
    - -0.007
    - 0.011
    - -0.032
    - -0.324
  * - Observations
    - 88,833
    - 96,670
    - 141,564
    - 6,314
  ```

>>>>>>> 3481d85c
  Note that households are all have the same time endowment in each year (4000 hours). Thus the amount of the time endowment scales lifetime income up or down, but does not change the lifetime income of one household relative to another. This is not the case with the interest rate, $r$, which we fix at 4\%. Changes in the interest rate differentially impact the lifetime income calculation for different individuals because they may face different earnings profiles. For example, a higher interest rate would reduced the discounted present value of lifetime income for those individuals whose wage profiles peaked later in their economic life by a larger amount than it would reduce the discounted present value of lifetime income for individuals whose wage profiles peaked earlier.


## Profiles by Lifetime Income

  With observations of lifetime income for each household, we next sort households and find the percentile of the lifetime income distribution that each household falls in.  With these percentiles, we create our lifetime income groupings.
  ```{math}
  :label: EqLfEarnLambda_j
    \lambda_{j}=[0.25, 0.25, 0.2, 0.1, 0.1, 0.09, 0.01]
  ```
<<<<<<< HEAD

  That is, lifetime income group one includes those in below the 25th percentile, group two includes those from the 25th to the median, group three includes those from the median to the 70th percentile, group four includes those from the 70th to the 80th percentile, group 5 includes those from the 80th to 90th percentile, group 6 includes those from the 90th to 99th percentile, and group 7 consists of the top one percent in the lifetime income distribution.  {numref}`Tab_li_group_stats` presents descriptive statistics for each of these groups.

  ```{list-table} **Descriptive Statistics by Lifetime Income Category.** Source: CWHS data, 1991-2009, all nominal values in 2005 \$.
  :header-rows: 1
  :name: Tab_li_group_stats
  * - Lifetime Income Category
    - 1
    - 2
    - 3
    - 4
    - 5
    - 6
    - 7
    - All
  * - Percentiles
    - 0-25
    - 25-50
    - 50-75
    - 70-80
    - 80-90
    - 90-99
    - 99-100
    - 0-100
  * - Observations
    - 65,698
    - 101,484
    - 74,253
    - 33,528
    - 31,919
    - 24,370
    - 2,129
    - 333,381
  * - **Fraction Single**
    -
    -
    -
    -
    -
    -
    -
    -
  * - Females
    - 0.30
    - 0.24
    - 0.25
    - 0.32
    - 0.38
    - 0.40
    - 0.22
    - 0.28
  * - Males
    - 0.18
    - 0.22
    - 0.30
    - 0.35
    - 0.38
    - 0.37
    - 0.20
    - 0.26
  * - **Fraction Married**
    -
    -
    -
    -
    -
    -
    -
    -
  * - Female Head
    - 0.08
    - 0.00
    - 0.00
    - 0.00
    - 0.00
    - 0.00
    - 0.00
    - 0.02
  * - Male Head
    - 0.45
    - 0.53
    - 0.45
    - 0.32
    - 0.23
    - 0.23
    - 0.57
    - 0.39
  * - **Mean:**
    -
    -
    -
    -
    -
    -
    -
    -
  * - Age, Primary
    - 51.72
    - 44.15
    - 38.05
    - 34.09
    - 31.53
    - 30.79
    - 40.17
    - 39.10
  * - Hourly Wage
    - 11.60
    - 16.98
    - 20.46
    - 23.04
    - 26.06
    - 40.60
    - 237.80
    - 21.33
  * - Annual Wages
    - 25,178
    - 44,237
    - 54,836
    - 57,739
    - 61,288
    - 92,191
    - 529,522
    - 51,604
  * - Lifetime Income
    - 666,559
    - 1,290,522
    - 1,913,029
    - 2,535,533
    - 3,249,287
    - 5,051,753
    - 18,080,868
    - 2,021,298
  ```

  To get a life-cycle profile of effective labor units for each group, we estimate the wage profile for each lifetime income group. We do this by estimating the following regression model Equation {eq}`` separately for each lifetime income group using data on actual (not imputed) wages:

  ```{math}
  :label: EqWage_profile
    ln(w_{j,t}) = \alpha_{j} + \beta_{1}age_{j,t} + \beta_{2}age_{j,t}^{2} + \beta_{3}*age_{j,t}^{3} + \varepsilon_{j,t}
  ```

  The estimated parameters from equation {eq}`EqWage_profile` are given in {numref}`TabWage_profiles`. The life-cycle earnings profiles implied by these parameters are plotted in {numref}`FigLogAbil`. Note that there are few individuals above age 80 in the data. To extrapolate these estimates for model ages 80-100, we use an arctan function of the following form:
  ```{math}
  :label: EqLfEarnArctan
      y = \left(\frac{-a}{\pi}\right)*arctan(bx+c)+\frac{a}{2}
  ```
  where $x$ is age, and $a$, $b$, and $c$ are the parameters we search over for the best fit of the function to the following three criteria: 1) the value of the function should match the value of the data at age 80 2) the slope of the arctan should match the slope of the data at age 80 and 3) the value of the function should match the value of the data at age 100 times a constant.  This constant is .5 for all lifetime income groups, except the 2nd highest ability is .7 (otherwise, the 2nd highest has a lower income than the 3rd highest ability group in the last few years).

=======

  That is, lifetime income group one includes those in below the 25th percentile, group two includes those from the 25th to the median, group three includes those from the median to the 70th percentile, group four includes those from the 70th to the 80th percentile, group 5 includes those from the 80th to 90th percentile, group 6 includes those from the 90th to 99th percentile, and group 7 consists of the top one percent in the lifetime income distribution.  Table {ref}`tab:li_group_stats` presents descriptive statistics for each of these groups.

  <!-- \begin{table}[htbp] \centering \captionsetup{width=6.0in}
  \caption{\label{tab:li_group_stats}\textbf{Descriptive Statistics by Lifetime Income Category}}
    \begin{threeparttable}
    \begin{tabular}{>{\scriptsize}l |>{\scriptsize}r >{\scriptsize}r >{\scriptsize}r >{\scriptsize}r >{\scriptsize}r >{\scriptsize}r >{\scriptsize}r >{\scriptsize}r}
      \hline\hline
      \multicolumn{1}{c}{\scriptsize{Lifetime Income}} & & & & & & & & \\
      \multicolumn{1}{c}{\scriptsize{Category:}} & \multicolumn{1}{c}{\scriptsize{1}} & \multicolumn{1}{c}{\scriptsize{2}} & \multicolumn{1}{c}{\scriptsize{3}} & \multicolumn{1}{c}{\scriptsize{4}} & \multicolumn{1}{c}{\scriptsize{5}} & \multicolumn{1}{c}{\scriptsize{6}} & \multicolumn{1}{c}{\scriptsize{7}} & \multicolumn{1}{c}{\scriptsize{All}} \\
      \hline
      Percentiles & 0-25  & 25-50 & 50-70 & 70-80 & 80-90 & 90-99 & 99-100 & 0-100 \\
      Observations & 65,698 & 101,484 & 74,253 & 33,528 & 31,919 & 24,370 & 2,129 & 333,381 \\
      Fraction Single & & & & & & & & \\
      \ \ \ Females & 0.30  & 0.24  & 0.25  & 0.32  & 0.38  & 0.40  & 0.22  & 0.28 \\
      \ \ \  Males & 0.18  & 0.22  & 0.30  & 0.35  & 0.38  & 0.37  & 0.20  & 0.26 \\
      Fraction Married & & & & & & & & \\
      \ \ \ Female Head & 0.08  & 0.00  & 0.00  & 0.00  & 0.00  & 0.00  & 0.00  & 0.02 \\
      \ \ \ Male Head & 0.45  & 0.53  & 0.45  & 0.32  & 0.23  & 0.23  & 0.57  & 0.39 \\
      Mean: & & & & & & & & \\
      Age, Primary & 51.72 & 44.15 & 38.05 & 34.09 & 31.53 & 30.79 & 40.17 & 39.10 \\
      Hourly Wage & 11.60 & 16.98 & 20.46 & 23.04 & 26.06 & 40.60 & 237.80 & 21.33 \\
      Annual Wages & 25,178 & 44,237 & 54,836 & 57,739 & 61,288 & 92,191 & 529,522 & 51,604 \\
      Lifetime Income & 666,559 & 1,290,522 & 1,913,029 & 2,535,533 & 3,249,287 & 5,051,753 & 18,080,868 & 2,021,298 \\
      \hline\hline
    \end{tabular}%
    \begin{tablenotes}
      \tiny{\item[*] CWHS data, 1991-2009, all nominal values in 2005\$.}
    \end{tablenotes}
    \end{threeparttable}
  \end{table} -->

<!-- <div id="tab:li_group_stats">

|                  |         |           |           |           |           |           |            |           |
|:-----------------|--------:|----------:|----------:|----------:|----------:|----------:|-----------:|----------:|
|                  |         |           |           |           |           |           |            |           |
|                  |         |           |           |           |           |           |            |           |
| Percentiles      |    0-25 |     25-50 |     50-70 |     70-80 |     80-90 |     90-99 |     99-100 |     0-100 |
| Observations     |  65,698 |   101,484 |    74,253 |    33,528 |    31,919 |    24,370 |      2,129 |   333,381 |
| Fraction Single  |         |           |           |           |           |           |            |           |
|    Females       |    0.30 |      0.24 |      0.25 |      0.32 |      0.38 |      0.40 |       0.22 |      0.28 |
|    Males         |    0.18 |      0.22 |      0.30 |      0.35 |      0.38 |      0.37 |       0.20 |      0.26 |
| Fraction Married |         |           |           |           |           |           |            |           |
|    Female Head   |    0.08 |      0.00 |      0.00 |      0.00 |      0.00 |      0.00 |       0.00 |      0.02 |
|    Male Head     |    0.45 |      0.53 |      0.45 |      0.32 |      0.23 |      0.23 |       0.57 |      0.39 |
| Mean:            |         |           |           |           |           |           |            |           |
| Age, Primary     |   51.72 |     44.15 |     38.05 |     34.09 |     31.53 |     30.79 |      40.17 |     39.10 |
| Hourly Wage      |   11.60 |     16.98 |     20.46 |     23.04 |     26.06 |     40.60 |     237.80 |     21.33 |
| Annual Wages     |  25,178 |    44,237 |    54,836 |    57,739 |    61,288 |    92,191 |    529,522 |    51,604 |
| Lifetime Income  | 666,559 | 1,290,522 | 1,913,029 | 2,535,533 | 3,249,287 | 5,051,753 | 18,080,868 | 2,021,298 |

<span id="tab:li_group_stats"
label="tab:li_group_stats">\[tab:li\_group\_stats\]</span>**Descriptive
Statistics by Lifetime Income Category**

</div> -->


```{list-table} **Descriptive Statistics by Lifetime Income Category** Source: CWHS data, 1991-2009, all nominal values in 2005
:name: li_group_stats
* - Percentiles
  - 0-25
  - 25-50
  - 50-75
  - 70-80
  - 80-90
  - 90-99
  - 99-100
  - 0-100
* - Observations
  - 65,698
  - 101,484
  - 74,253
  - 33,528
  - 31,919
  - 24,370
  - 2,129
  - 333,381
* - **Fraction Single**
  - 
  - 
  - 
  - 
  - 
  - 
  - 
  - 
* - Females
  - 0.30
  - 0.24
  - 0.25
  - 0.32
  - 0.38
  - 0.40
  - 0.22
  - 0.28
* - Males
  - 0.18
  - 0.22
  - 0.30
  - 0.35
  - 0.38
  - 0.37
  - 0.20
  - 0.26
* - **Fraction Married**
  - 
  - 
  - 
  - 
  - 
  - 
  - 
  - 
* - Female Head
  - 0.08
  - 0.00
  - 0.00
  - 0.00
  - 0.00
  - 0.00
  - 0.00
  - 0.02
* - Male Head
  - 0.45
  - 0.53
  - 0.45
  - 0.32
  - 0.23
  - 0.23
  - 0.57
  - 0.39
* - **Mean:**
  - 
  - 
  - 
  - 
  - 
  - 
  - 
  - 
* - Age, Primary
  - 51.72
  - 44.15
  - 38.05
  - 34.09
  - 31.53
  - 30.79
  - 40.17
  - 39.10
* - Hourly Wage
  - 11.60
  - 16.98
  - 20.46
  - 23.04
  - 26.06
  - 40.60
  - 237.80
  - 21.33
* - Annual Wages
  - 25,178
  - 44,237
  - 54,836
  - 57,739
  - 61,288
  - 92,191
  - 529,522
  - 51,604
* - Lifetime Income
  - 666,559
  - 1,290,522
  - 1,913,029
  - 2,535,533
  - 3,249,287
  - 5,051,753
  - 18,080,868
  - 2,021,298
```






<!-- CWHS data, 1991-2009, all nominal values in 2005$. -->

To get a life-cycle profile of effective labor units for each group, we estimate the wage profile for each lifetime income group.  We do this by estimating the following regression model separately for each lifetime income group using data on actual (not imputed) wages:

$$
  \begin{equation}\label{eqn:wage_profile}
    ln(w_{i,t})=\alpha +  \beta_{1}age_{i,t} + \beta_{2}age_{i,t}^{2} + \beta_{3}*age_{i,t}^{3}+ \varepsilon_{i,t}
  \end{equation}
$$

The estimated parameters from equation {eq}`eqn:wage_profile` are given in Table {ref}`tab:wage_profiles`. The life-cycle earnings profiles implied by these parameters are plotted in Figure {numref}`FigLogAbil`. Note that there are few individuals above age 80 in the data. To extrapolate these estimates for model ages 80-100, we use an arctan function of the following form:
```{math}
 :label: EqLfEarnArctan
    y = \left(\frac{-a}{\pi}\right)*arctan(bx+c)+\frac{a}{2}
```
where $x$ is age, and $a$, $b$, and $c$ are the parameters we search over for the best fit of the function to the following three criteria: 1) the value of the function should match the value of the data at age 80 2) the slope of the arctan should match the slope of the data at age 80 and 3) the value of the function should match the value of the data at age 100 times a constant.  This constant is .5 for all lifetime income groups, except the 2nd highest ability is .7 (otherwise, the 2nd highest has a lower income than the 3rd highest ability group in the last few years).

>>>>>>> 3481d85c
<!--   \begin{table}[htbp] \centering \captionsetup{width=6.0in}
  \caption{\label{tab:wage_profiles}\textbf{Log Wage Regressions, by Lifetime Income Group}}
    \begin{threeparttable}
    \begin{tabular}{>{\scriptsize}l |>{\scriptsize}c >{\scriptsize}c >{\scriptsize}c >{\scriptsize}c |>{\scriptsize}c}
      \hline\hline
      \multicolumn{1}{c}{\scriptsize{Lifetime}} & & & & & \\
      \multicolumn{1}{c}{\scriptsize{income groups}}   & & & & & \\
      \multicolumn{1}{c}{\scriptsize{(percentiles)}} & Constant & $Age$ & $Age^2$ & $Age^3$ & Observations \\
      \hline
      0 to 25 & 3.41000000*** & -0.09720122*** & 0.00247639*** & -0.00001842*** & 65,698 \\
              & (0.08718100) & (0.00543339) & (0.00010901) & (0.00000071) &  \\
      25 to 50 & 0.69689692*** & 0.05995294*** & -0.00004086 & -0.00000521*** & 101,484 \\
            & (0.05020758) & (0.00345549) & (0.00007627) & (0.00000054) &  \\
      50 to 70 & -0.78761958*** & 0.17654618*** & -0.00240656*** & 0.00001039*** & 74,253 \\
               & (0.04519637) & (0.00338371) & (0.00008026) & (0.00000061) &  \\
      70 to 80 & -1.11000000*** & 0.21168263*** & -0.00306555*** & 0.00001438*** & 33,528 \\
            & (0.06838352) & (0.00530190) & (0.00012927) & (0.00000099) &  \\
      80 to 90  & -0.93939272*** & 0.21638731*** & -0.00321041*** & 0.00001579*** & 31,919 \\
            & (0.08333727) & (0.00664647) & (0.00016608) & (0.00000130) &  \\
      90 to 99 & 1.60000000*** & 0.04500235*** & 0.00094253*** & -0.00001470*** & 24,370 \\
            & (0.11723131) & (0.00931334) & (0.00022879) & (0.00000176) &  \\
      99 to 100 & 1.89000000*** & 0.09229392** & 0.00012902 & -0.00001169* & 2,129 \\
            & (0.50501510) & (0.03858202) & (0.00090072) & (0.00000657) &  \\
      \hline\hline
    \end{tabular}
    \begin{tablenotes}
      \scriptsize{\item[]Source: CWHS data, 1991 -- 2009.
      \item[*]Significant at the 10 percent level ($p<0.10$).
      \item[**]Significant at the 5 percent level ($p<0.05$).
      \item[***]Significant at the 1 percent level ($p<0.01$).}
    \end{tablenotes}
    \end{threeparttable}
  \end{table} -->

<!--   <div id="tab:wage_profiles">

|           |                   |                   |                       |                       |              |
|           |     Constant      |     *A**g**e*     | *A**g**e*<sup>2</sup> | *A**g**e*<sup>3</sup> | Observations |
|:----------|:-----------------:|:-----------------:|:---------------------:|:---------------------:|:------------:|
| 0 to 25   | 3.41000000\*\*\*  | -0.09720122\*\*\* |   0.00247639\*\*\*    |   -0.00001842\*\*\*   |    65,698    |
|           |   (0.08718100)    |   (0.00543339)    |     (0.00010901)      |     (0.00000071)      |              |
| 25 to 50  | 0.69689692\*\*\*  | 0.05995294\*\*\*  |      -0.00004086      |   -0.00000521\*\*\*   |   101,484    |
|           |   (0.05020758)    |   (0.00345549)    |     (0.00007627)      |     (0.00000054)      |              |
| 50 to 70  | -0.78761958\*\*\* | 0.17654618\*\*\*  |   -0.00240656\*\*\*   |   0.00001039\*\*\*    |    74,253    |
|           |   (0.04519637)    |   (0.00338371)    |     (0.00008026)      |     (0.00000061)      |              |
| 70 to 80  | -1.11000000\*\*\* | 0.21168263\*\*\*  |   -0.00306555\*\*\*   |   0.00001438\*\*\*    |    33,528    |
|           |   (0.06838352)    |   (0.00530190)    |     (0.00012927)      |     (0.00000099)      |              |
| 80 to 90  | -0.93939272\*\*\* | 0.21638731\*\*\*  |   -0.00321041\*\*\*   |   0.00001579\*\*\*    |    31,919    |
|           |   (0.08333727)    |   (0.00664647)    |     (0.00016608)      |     (0.00000130)      |              |
| 90 to 99  | 1.60000000\*\*\*  | 0.04500235\*\*\*  |   0.00094253\*\*\*    |   -0.00001470\*\*\*   |    24,370    |
|           |   (0.11723131)    |   (0.00931334)    |     (0.00022879)      |     (0.00000176)      |              |
| 99 to 100 | 1.89000000\*\*\*  |  0.09229392\*\*   |      0.00012902       |     -0.00001169\*     |    2,129     |
|           |   (0.50501510)    |   (0.03858202)    |     (0.00090072)      |     (0.00000657)      |              |

<span id="tab:wage_profiles"
label="tab:wage_profiles">\[tab:wage\_profiles\]</span>**Log Wage
Regressions, by Lifetime Income Group**

</div>

Source: CWHS data, 1991 – 2009.

Significant at the 10 percent level (*p* &lt; 0.10).

Significant at the 5 percent level (*p* &lt; 0.05).

Significant at the 1 percent level (*p* &lt; 0.01). -->



<<<<<<< HEAD
```{list-table} **Log Wage Regressions, by Lifetime Income Group.** Source: CWHS data, 1991-2009. \* Significant at the 10-percent level ($p<0.10$). \*\* Significant at the 5-percent level ($p<0.05$). \*\*\* Significant at the 1-percent level ($p<0.01$).
:header-rows: 1
:name: TabWage_profiles
* - Lifetime income groups (percentiles)
=======
```{list-table} **Log Wage Regressions, by Lifetime Income Group**
:header-rows: 1
:name: wage_profiles
* - 
>>>>>>> 3481d85c
  - Constant
  - $Age$
  - $Age^2$
  - $Age^3$
  - Observations
* - 0 to 25
  - 3.41000000\*\*\*
  - -0.09720122\*\*\*
  - 0.00247639\*\*\*
  - -0.00001842\*\*\*
  - 65,698
<<<<<<< HEAD
* -
=======
* - 
>>>>>>> 3481d85c
  - (0.08718100)
  - (0.00543339)
  - (0.00010901)
  - (0.00000071)
<<<<<<< HEAD
  -
=======
  - 
>>>>>>> 3481d85c
* - 25 to 50
  - 0.69689692\*\*\*
  - 0.05995294\*\*\*
  - -0.00004086
  - -0.00000521\*\*\*
  - 101,484
<<<<<<< HEAD
* -
=======
* - 
>>>>>>> 3481d85c
  - (0.05020758)
  - (0.00345549)
  - (0.00007627)
  - (0.00000054)
<<<<<<< HEAD
  -
=======
  - 
>>>>>>> 3481d85c
* - 50 to 70
  - -0.78761958\*\*\*
  - 0.17654618\*\*\*
  - -0.00240656\*\*\*
  - 0.00001039\*\*\*
  - 74,253
<<<<<<< HEAD
* -
=======
* - 
>>>>>>> 3481d85c
  - (0.04519637)
  - (0.00338371)
  - (0.00008026)
  - (0.00000061)
<<<<<<< HEAD
  -
=======
  - 
>>>>>>> 3481d85c
* - 70 to 80
  - -1.11000000\*\*\*
  - 0.21168263\*\*\*
  - -0.00306555\*\*\*
  - 0.00001438\*\*\*
  - 33,528
<<<<<<< HEAD
* -
=======
* - 
>>>>>>> 3481d85c
  - (0.06838352)
  - (0.00530190)
  - (0.00012927)
  - (0.00000099)
<<<<<<< HEAD
  -
=======
  - 
>>>>>>> 3481d85c
* - 80 to 90
  - -0.93939272\*\*\*
  - 0.21638731\*\*\*
  - -0.00321041\*\*\*
  - 0.00001579\*\*\*
  - 31,919
<<<<<<< HEAD
* -
=======
* - 
>>>>>>> 3481d85c
  - (0.08333727)
  - (0.00664647)
  - (0.00016608)
  - (0.00000130)
<<<<<<< HEAD
  -
=======
  - 
>>>>>>> 3481d85c
* - 90 to 99
  - 1.60000000\*\*\*
  - 0.04500235\*\*\*
  - 0.00094253\*\*\*
  - -0.00001470\*\*\*
  - 24,370
<<<<<<< HEAD
* -
=======
* - 
>>>>>>> 3481d85c
  - (0.11723131)
  - (0.00931334)
  - (0.00022879)
  - (0.00000176)
<<<<<<< HEAD
  -
=======
  - 
>>>>>>> 3481d85c
* - 99 to 100
  - 1.89000000\*\*\*
  - 0.09229392\*\*
  - 0.00012902
  - -0.00001169\*
  - 2,129
<<<<<<< HEAD
* -
=======
* - 
>>>>>>> 3481d85c
  - (0.50501510)
  - (0.03858202)
  - (0.00090072)
  - (0.00000657)
<<<<<<< HEAD
  -
```

=======
  - 
```





>>>>>>> 3481d85c

[^retroquest_note]: The CPS survey asks retrospective questions about income in the last year and average hours worked per week (and weeks worked) in the last year).  Therefore, these CPS surveys line up with tax years 1991-2009.

[^threshold_note]: This threshold is equivalent to \$50 million of wage income in one year at full time (40 hours per week) of work.<|MERGE_RESOLUTION|>--- conflicted
+++ resolved
@@ -86,7 +86,7 @@
   :label: eqn:LI
     LI_{i} = \sum_{t=21}^{80}\left(\frac{1}{1+r}\right)^{t-21}(w_{i,t}*4000)
   ```
-<<<<<<< HEAD
+
 
   ```{list-table} **Initial log wage regressions.** Source: CWHS data, 1991-2009. \*\* Significant at the 5-percent level ($p<0.05$). \*\*\* Significant at the 1-percent level ($p<0.01$).
   :header-rows: 1
@@ -148,69 +148,7 @@
     - 6,314
   ```
 
-=======
-
-  ```{list-table} Initial log wage regressions. Source: CWHS data, 1991-2009. \*\* Significant at the 5-percent level ($p<0.05$). \*\*\* Significant at the 1-percent level ($p<0.01$).
-  :header-rows: 1
-  :name: TabWage_step1
-  * - Dependent variable
-    - Single male
-    - Single female
-    - Married male head
-    - Married female head
-  * - $Age$
-    - 0.177\*\*\*
-    - 0.143\*\*\*
-    - 0.134\*\*\*
-    - 0.065\*\*
-  * -
-    - (0.006)
-    - (0.005)
-    - (0.004)
-    - (0.027)
-  * - $Age^2$
-    - -0.003\*\*\*
-    - -0.002\*\*\*
-    - -0.002\*\*\*
-    - -0.000
-  * -
-    - (0.000)
-    - (0.000)
-    - (0.000)
-    - (0.001)
-  * - $Age^3$
-    - 0.000\*\*\*
-    - 0.000\*\*\*
-    - 0.000\*\*\*
-    - 0.000
-  * -
-    - (0.000)
-    - (0.000)
-    - (0.000)
-    - (0.000)
-  * - $Constant$
-    - -0.839\*\*\*
-    - -0.648\*\*\*
-    - -0.042
-    - 1.004\*\*\*
-  * -
-    - (0.072)
-    - (0.070)
-    - (0.058)
-    - (0.376)
-  * - Adjusted $R^2$
-    - -0.007
-    - 0.011
-    - -0.032
-    - -0.324
-  * - Observations
-    - 88,833
-    - 96,670
-    - 141,564
-    - 6,314
-  ```
-
->>>>>>> 3481d85c
+
   Note that households are all have the same time endowment in each year (4000 hours). Thus the amount of the time endowment scales lifetime income up or down, but does not change the lifetime income of one household relative to another. This is not the case with the interest rate, $r$, which we fix at 4\%. Changes in the interest rate differentially impact the lifetime income calculation for different individuals because they may face different earnings profiles. For example, a higher interest rate would reduced the discounted present value of lifetime income for those individuals whose wage profiles peaked later in their economic life by a larger amount than it would reduce the discounted present value of lifetime income for individuals whose wage profiles peaked earlier.
 
 
@@ -221,7 +159,7 @@
   :label: EqLfEarnLambda_j
     \lambda_{j}=[0.25, 0.25, 0.2, 0.1, 0.1, 0.09, 0.01]
   ```
-<<<<<<< HEAD
+
 
   That is, lifetime income group one includes those in below the 25th percentile, group two includes those from the 25th to the median, group three includes those from the median to the 70th percentile, group four includes those from the 70th to the 80th percentile, group 5 includes those from the 80th to 90th percentile, group 6 includes those from the 90th to 99th percentile, and group 7 consists of the top one percent in the lifetime income distribution.  {numref}`Tab_li_group_stats` presents descriptive statistics for each of these groups.
 
@@ -370,210 +308,7 @@
   ```
   where $x$ is age, and $a$, $b$, and $c$ are the parameters we search over for the best fit of the function to the following three criteria: 1) the value of the function should match the value of the data at age 80 2) the slope of the arctan should match the slope of the data at age 80 and 3) the value of the function should match the value of the data at age 100 times a constant.  This constant is .5 for all lifetime income groups, except the 2nd highest ability is .7 (otherwise, the 2nd highest has a lower income than the 3rd highest ability group in the last few years).
 
-=======
-
-  That is, lifetime income group one includes those in below the 25th percentile, group two includes those from the 25th to the median, group three includes those from the median to the 70th percentile, group four includes those from the 70th to the 80th percentile, group 5 includes those from the 80th to 90th percentile, group 6 includes those from the 90th to 99th percentile, and group 7 consists of the top one percent in the lifetime income distribution.  Table {ref}`tab:li_group_stats` presents descriptive statistics for each of these groups.
-
-  <!-- \begin{table}[htbp] \centering \captionsetup{width=6.0in}
-  \caption{\label{tab:li_group_stats}\textbf{Descriptive Statistics by Lifetime Income Category}}
-    \begin{threeparttable}
-    \begin{tabular}{>{\scriptsize}l |>{\scriptsize}r >{\scriptsize}r >{\scriptsize}r >{\scriptsize}r >{\scriptsize}r >{\scriptsize}r >{\scriptsize}r >{\scriptsize}r}
-      \hline\hline
-      \multicolumn{1}{c}{\scriptsize{Lifetime Income}} & & & & & & & & \\
-      \multicolumn{1}{c}{\scriptsize{Category:}} & \multicolumn{1}{c}{\scriptsize{1}} & \multicolumn{1}{c}{\scriptsize{2}} & \multicolumn{1}{c}{\scriptsize{3}} & \multicolumn{1}{c}{\scriptsize{4}} & \multicolumn{1}{c}{\scriptsize{5}} & \multicolumn{1}{c}{\scriptsize{6}} & \multicolumn{1}{c}{\scriptsize{7}} & \multicolumn{1}{c}{\scriptsize{All}} \\
-      \hline
-      Percentiles & 0-25  & 25-50 & 50-70 & 70-80 & 80-90 & 90-99 & 99-100 & 0-100 \\
-      Observations & 65,698 & 101,484 & 74,253 & 33,528 & 31,919 & 24,370 & 2,129 & 333,381 \\
-      Fraction Single & & & & & & & & \\
-      \ \ \ Females & 0.30  & 0.24  & 0.25  & 0.32  & 0.38  & 0.40  & 0.22  & 0.28 \\
-      \ \ \  Males & 0.18  & 0.22  & 0.30  & 0.35  & 0.38  & 0.37  & 0.20  & 0.26 \\
-      Fraction Married & & & & & & & & \\
-      \ \ \ Female Head & 0.08  & 0.00  & 0.00  & 0.00  & 0.00  & 0.00  & 0.00  & 0.02 \\
-      \ \ \ Male Head & 0.45  & 0.53  & 0.45  & 0.32  & 0.23  & 0.23  & 0.57  & 0.39 \\
-      Mean: & & & & & & & & \\
-      Age, Primary & 51.72 & 44.15 & 38.05 & 34.09 & 31.53 & 30.79 & 40.17 & 39.10 \\
-      Hourly Wage & 11.60 & 16.98 & 20.46 & 23.04 & 26.06 & 40.60 & 237.80 & 21.33 \\
-      Annual Wages & 25,178 & 44,237 & 54,836 & 57,739 & 61,288 & 92,191 & 529,522 & 51,604 \\
-      Lifetime Income & 666,559 & 1,290,522 & 1,913,029 & 2,535,533 & 3,249,287 & 5,051,753 & 18,080,868 & 2,021,298 \\
-      \hline\hline
-    \end{tabular}%
-    \begin{tablenotes}
-      \tiny{\item[*] CWHS data, 1991-2009, all nominal values in 2005\$.}
-    \end{tablenotes}
-    \end{threeparttable}
-  \end{table} -->
-
-<!-- <div id="tab:li_group_stats">
-
-|                  |         |           |           |           |           |           |            |           |
-|:-----------------|--------:|----------:|----------:|----------:|----------:|----------:|-----------:|----------:|
-|                  |         |           |           |           |           |           |            |           |
-|                  |         |           |           |           |           |           |            |           |
-| Percentiles      |    0-25 |     25-50 |     50-70 |     70-80 |     80-90 |     90-99 |     99-100 |     0-100 |
-| Observations     |  65,698 |   101,484 |    74,253 |    33,528 |    31,919 |    24,370 |      2,129 |   333,381 |
-| Fraction Single  |         |           |           |           |           |           |            |           |
-|    Females       |    0.30 |      0.24 |      0.25 |      0.32 |      0.38 |      0.40 |       0.22 |      0.28 |
-|    Males         |    0.18 |      0.22 |      0.30 |      0.35 |      0.38 |      0.37 |       0.20 |      0.26 |
-| Fraction Married |         |           |           |           |           |           |            |           |
-|    Female Head   |    0.08 |      0.00 |      0.00 |      0.00 |      0.00 |      0.00 |       0.00 |      0.02 |
-|    Male Head     |    0.45 |      0.53 |      0.45 |      0.32 |      0.23 |      0.23 |       0.57 |      0.39 |
-| Mean:            |         |           |           |           |           |           |            |           |
-| Age, Primary     |   51.72 |     44.15 |     38.05 |     34.09 |     31.53 |     30.79 |      40.17 |     39.10 |
-| Hourly Wage      |   11.60 |     16.98 |     20.46 |     23.04 |     26.06 |     40.60 |     237.80 |     21.33 |
-| Annual Wages     |  25,178 |    44,237 |    54,836 |    57,739 |    61,288 |    92,191 |    529,522 |    51,604 |
-| Lifetime Income  | 666,559 | 1,290,522 | 1,913,029 | 2,535,533 | 3,249,287 | 5,051,753 | 18,080,868 | 2,021,298 |
-
-<span id="tab:li_group_stats"
-label="tab:li_group_stats">\[tab:li\_group\_stats\]</span>**Descriptive
-Statistics by Lifetime Income Category**
-
-</div> -->
-
-
-```{list-table} **Descriptive Statistics by Lifetime Income Category** Source: CWHS data, 1991-2009, all nominal values in 2005
-:name: li_group_stats
-* - Percentiles
-  - 0-25
-  - 25-50
-  - 50-75
-  - 70-80
-  - 80-90
-  - 90-99
-  - 99-100
-  - 0-100
-* - Observations
-  - 65,698
-  - 101,484
-  - 74,253
-  - 33,528
-  - 31,919
-  - 24,370
-  - 2,129
-  - 333,381
-* - **Fraction Single**
-  - 
-  - 
-  - 
-  - 
-  - 
-  - 
-  - 
-  - 
-* - Females
-  - 0.30
-  - 0.24
-  - 0.25
-  - 0.32
-  - 0.38
-  - 0.40
-  - 0.22
-  - 0.28
-* - Males
-  - 0.18
-  - 0.22
-  - 0.30
-  - 0.35
-  - 0.38
-  - 0.37
-  - 0.20
-  - 0.26
-* - **Fraction Married**
-  - 
-  - 
-  - 
-  - 
-  - 
-  - 
-  - 
-  - 
-* - Female Head
-  - 0.08
-  - 0.00
-  - 0.00
-  - 0.00
-  - 0.00
-  - 0.00
-  - 0.00
-  - 0.02
-* - Male Head
-  - 0.45
-  - 0.53
-  - 0.45
-  - 0.32
-  - 0.23
-  - 0.23
-  - 0.57
-  - 0.39
-* - **Mean:**
-  - 
-  - 
-  - 
-  - 
-  - 
-  - 
-  - 
-  - 
-* - Age, Primary
-  - 51.72
-  - 44.15
-  - 38.05
-  - 34.09
-  - 31.53
-  - 30.79
-  - 40.17
-  - 39.10
-* - Hourly Wage
-  - 11.60
-  - 16.98
-  - 20.46
-  - 23.04
-  - 26.06
-  - 40.60
-  - 237.80
-  - 21.33
-* - Annual Wages
-  - 25,178
-  - 44,237
-  - 54,836
-  - 57,739
-  - 61,288
-  - 92,191
-  - 529,522
-  - 51,604
-* - Lifetime Income
-  - 666,559
-  - 1,290,522
-  - 1,913,029
-  - 2,535,533
-  - 3,249,287
-  - 5,051,753
-  - 18,080,868
-  - 2,021,298
-```
-
-
-
-
-
-
-<!-- CWHS data, 1991-2009, all nominal values in 2005$. -->
-
-To get a life-cycle profile of effective labor units for each group, we estimate the wage profile for each lifetime income group.  We do this by estimating the following regression model separately for each lifetime income group using data on actual (not imputed) wages:
-
-$$
-  \begin{equation}\label{eqn:wage_profile}
-    ln(w_{i,t})=\alpha +  \beta_{1}age_{i,t} + \beta_{2}age_{i,t}^{2} + \beta_{3}*age_{i,t}^{3}+ \varepsilon_{i,t}
-  \end{equation}
-$$
-
-The estimated parameters from equation {eq}`eqn:wage_profile` are given in Table {ref}`tab:wage_profiles`. The life-cycle earnings profiles implied by these parameters are plotted in Figure {numref}`FigLogAbil`. Note that there are few individuals above age 80 in the data. To extrapolate these estimates for model ages 80-100, we use an arctan function of the following form:
-```{math}
- :label: EqLfEarnArctan
-    y = \left(\frac{-a}{\pi}\right)*arctan(bx+c)+\frac{a}{2}
-```
-where $x$ is age, and $a$, $b$, and $c$ are the parameters we search over for the best fit of the function to the following three criteria: 1) the value of the function should match the value of the data at age 80 2) the slope of the arctan should match the slope of the data at age 80 and 3) the value of the function should match the value of the data at age 100 times a constant.  This constant is .5 for all lifetime income groups, except the 2nd highest ability is .7 (otherwise, the 2nd highest has a lower income than the 3rd highest ability group in the last few years).
-
->>>>>>> 3481d85c
+
 <!--   \begin{table}[htbp] \centering \captionsetup{width=6.0in}
   \caption{\label{tab:wage_profiles}\textbf{Log Wage Regressions, by Lifetime Income Group}}
     \begin{threeparttable}
@@ -644,17 +379,11 @@
 
 
 
-<<<<<<< HEAD
+
 ```{list-table} **Log Wage Regressions, by Lifetime Income Group.** Source: CWHS data, 1991-2009. \* Significant at the 10-percent level ($p<0.10$). \*\* Significant at the 5-percent level ($p<0.05$). \*\*\* Significant at the 1-percent level ($p<0.01$).
 :header-rows: 1
 :name: TabWage_profiles
 * - Lifetime income groups (percentiles)
-=======
-```{list-table} **Log Wage Regressions, by Lifetime Income Group**
-:header-rows: 1
-:name: wage_profiles
-* - 
->>>>>>> 3481d85c
   - Constant
   - $Age$
   - $Age^2$
@@ -666,149 +395,86 @@
   - 0.00247639\*\*\*
   - -0.00001842\*\*\*
   - 65,698
-<<<<<<< HEAD
-* -
-=======
-* - 
->>>>>>> 3481d85c
+* -
   - (0.08718100)
   - (0.00543339)
   - (0.00010901)
   - (0.00000071)
-<<<<<<< HEAD
-  -
-=======
-  - 
->>>>>>> 3481d85c
+  -
 * - 25 to 50
   - 0.69689692\*\*\*
   - 0.05995294\*\*\*
   - -0.00004086
   - -0.00000521\*\*\*
   - 101,484
-<<<<<<< HEAD
-* -
-=======
-* - 
->>>>>>> 3481d85c
+* -
   - (0.05020758)
   - (0.00345549)
   - (0.00007627)
   - (0.00000054)
-<<<<<<< HEAD
-  -
-=======
-  - 
->>>>>>> 3481d85c
+  -
 * - 50 to 70
   - -0.78761958\*\*\*
   - 0.17654618\*\*\*
   - -0.00240656\*\*\*
   - 0.00001039\*\*\*
   - 74,253
-<<<<<<< HEAD
-* -
-=======
-* - 
->>>>>>> 3481d85c
+* -
   - (0.04519637)
   - (0.00338371)
   - (0.00008026)
   - (0.00000061)
-<<<<<<< HEAD
-  -
-=======
-  - 
->>>>>>> 3481d85c
+  -
 * - 70 to 80
   - -1.11000000\*\*\*
   - 0.21168263\*\*\*
   - -0.00306555\*\*\*
   - 0.00001438\*\*\*
   - 33,528
-<<<<<<< HEAD
-* -
-=======
-* - 
->>>>>>> 3481d85c
+* -
   - (0.06838352)
   - (0.00530190)
   - (0.00012927)
   - (0.00000099)
-<<<<<<< HEAD
-  -
-=======
-  - 
->>>>>>> 3481d85c
+  -
 * - 80 to 90
   - -0.93939272\*\*\*
   - 0.21638731\*\*\*
   - -0.00321041\*\*\*
   - 0.00001579\*\*\*
   - 31,919
-<<<<<<< HEAD
-* -
-=======
-* - 
->>>>>>> 3481d85c
+* -
   - (0.08333727)
   - (0.00664647)
   - (0.00016608)
   - (0.00000130)
-<<<<<<< HEAD
-  -
-=======
-  - 
->>>>>>> 3481d85c
+  -
 * - 90 to 99
   - 1.60000000\*\*\*
   - 0.04500235\*\*\*
   - 0.00094253\*\*\*
   - -0.00001470\*\*\*
   - 24,370
-<<<<<<< HEAD
-* -
-=======
-* - 
->>>>>>> 3481d85c
+* -
   - (0.11723131)
   - (0.00931334)
   - (0.00022879)
   - (0.00000176)
-<<<<<<< HEAD
-  -
-=======
-  - 
->>>>>>> 3481d85c
+  -
 * - 99 to 100
   - 1.89000000\*\*\*
   - 0.09229392\*\*
   - 0.00012902
   - -0.00001169\*
   - 2,129
-<<<<<<< HEAD
-* -
-=======
-* - 
->>>>>>> 3481d85c
+* -
   - (0.50501510)
   - (0.03858202)
   - (0.00090072)
   - (0.00000657)
-<<<<<<< HEAD
   -
 ```
 
-=======
-  - 
-```
-
-
-
-
-
->>>>>>> 3481d85c
-
 [^retroquest_note]: The CPS survey asks retrospective questions about income in the last year and average hours worked per week (and weeks worked) in the last year).  Therefore, these CPS surveys line up with tax years 1991-2009.
 
 [^threshold_note]: This threshold is equivalent to \$50 million of wage income in one year at full time (40 hours per week) of work.