--- conflicted
+++ resolved
@@ -488,7 +488,6 @@
   \end{cases}
  ```
 
-<<<<<<< HEAD
 ##### Aggregate Pension Spending
 
 Total pension spending is the sum of the pension payments to each household in the model:
@@ -498,9 +497,7 @@
   Pensions_{t} = \sum_{j=1}^{J}\sum_{s=E+1}^{E+S} pension_{j,s,t}\omega_{s,t}\lambda_j \quad\forall t
   ```
 
-=======
 (SecGovLumpSumTfers)=
->>>>>>> 7efcce02
 #### Lump sum transfers:
 
   Aggregate non-pension transfers to households are assumed to be a fixed fraction $\alpha_{tr}$ of GDP each period:
