---
jupytext:
  text_representation:
    extension: .md
    format_name: myst
    format_version: '0.8'
    jupytext_version: '1.4.1'
kernelspec:
  display_name: Python 3
  language: python
  name: ogcore-dev
---

(glue)=
(Chap_House)=
# Households

In this section, we describe what is arguably the most important economic agent in the `OG-Core` model: the household. We model households in `OG-Core` rather than individuals, because we want to abstract from the concepts of gender, marital status, and number of children. Furthermore, the household is the usual unit of account in tax data. Because `OG-Core` is primarily a fiscal policy model, it is advantageous to have the most granular unit of account be the household.

<!-- This last sentence will not be true once we start carefully modeling government benefit programs, which focus on individual members of the household. -->

(SecHH_Cons)=
## Household Consumption

  We describe the derivation and dynamics of the population distribution in the {ref}`Chap_Demog` chapter in this documentation and in more detail in the calibration chapter on demographics in the country-specific repository documentation. A measure $\omega_{1,t}$ of households is born each period, become economically relevant at age $s=E+1$ if they survive to that age, and live for up to $E+S$ periods ($S$ economically active periods), with the population of age-$s$ individuals in period $t$ being $\omega_{s,t}$. Let the age of a household be indexed by $s = \{1,2,...E+S\}$.

  At birth, each household age $s=1$ is randomly assigned one of $J$ ability groups, indexed by $j$. Let $\lambda_j$ represent the fraction of individuals in each ability group, such that $\sum_j\lambda_j=1$. Note that this implies that the distribution across ability types in each age is given by $\boldsymbol{\lambda}=[\lambda_1,\lambda_2,...\lambda_J]$. Once an household is born and assigned to an ability type, it remains that ability type for its entire lifetime. This is deterministic ability heterogeneity as described in the calibration chapter on the lifetime earnings process in the country-specific repository documentation. Let $e_{j,s}>0$ be a matrix of ability-levels such that an individual of ability type $j$ will have lifetime abilities of $[e_{j,1},e_{j,2},...e_{j,E+S}]$.

  Individuals in this economy choose how much to work each period $n_{j,s,t}$ and how much to consume among $I$ different consumption goods $c_{i,j,s,t}$. We assume that households aggregate these industry-specific consumption goods in their preferences into a composite consumption good $c_{j,s,t}$ every period in every individual's preferences according to the following Stone-Geary version of a Cobb-Douglas consumption aggregator,
  ```{math}
  :label: EqHHCompCons
    c_{j,s,t} \equiv \prod_{i=1}^I \left(c_{i,j,s,t} - c_{min,i}\right)^{\alpha_i} \quad\forall j,s,t \quad\text{with}\quad \sum_{i=1}^I\alpha_i=1
  ```
  where $c_{min,i}$ is the minimum consumption of good $i$ allowed.[^StoneGeary]

  Assume that the non-normalized price of each individual consumption good is $\tilde{p}_{i,t}$. We can solve for the optimal good-$i$ consumption demands $c_{i,j,s,t}$ as a function of composite consumption $c_{j,s,t}$ by minimizing the total after-tax expenditure on consumption given that individual consumption adds up to composite consumption according to {eq}`EqHHCompCons`. Letting $\tau^{c}_{i,t}$ represent the consumption tax rate on goods of type $i$, the Lagrangian for this expenditure minimization problem is the following.
  ```{math}
  :label: EqHHCostMinLagr}
    \mathcal{L} = \sum_{i=1}^I (1 + \tau^{c}_{i,t})\tilde{p}_{i,t}c_{i,j,s,t} + \lambda_{j,s,t}\Bigl[c_{j,s,t} - \prod_{i=1}^I \left(c_{i,j,s,t} - c_{min,i}\right)^{\alpha_i}\Bigr] \quad\forall j,s,t
  ```
  Because the Lagrangian multiplier on the constraint $\lambda_{j,s,t}$ represents the shadow price of an extra unit of composite consumption, we can relabel it as the price of composite consumption $\tilde{p}_{j,s,t}$.
  ```{math}
  :label: EqHHCostMinLagr2
    \mathcal{L} = \sum_{i=1}^I(1 + \tau^{c}_{i,t}) \tilde{p}_{i,t}c_{i,j,s,t} + \tilde{p}_{j,s,t}\Bigl[c_{j,s,t} - \prod_{i=1}^I \left(c_{i,j,s,t} - c_{min,i}\right)^{\alpha_i}\Bigr] \quad\forall j,s,t
  ```
  Note that the price of composite consumption in period $t$ can be different for each ability-$j$ and age-$s$ individual at this point.

  The $I+1$ first order conditions of this constrained minimization problem are the following $i$ first order conditions {eq}`EqHHFOCci` plus the composite consumption aggregator {eq}`EqHHCompCons`.[^ConsDeriv]
  ```{math}
  :label: EqHHFOCci
    (1 + \tau^{c}_{i,t})\tilde{p}_{i,t} = \alpha_i \tilde{p}_{j,s,t}\left(\frac{c_{j,s,t}}{c_{i,j,s,t} - c_{min,i}}\right) \quad\forall i,j,s,t
  ```
  Solving {eq}`EqHHFOCci` for $c_{i,j,s,t}$ gives the optimal demand function for consumption of good $i$ by ability-$j$ and age-$s$ individual in period $t$.
  ```{math}
  :label: EqHH_ciDem
    c_{i,j,s,t} = \alpha_i\left(\frac{[1 + \tau^{c}_{i,t}]\tilde{p}_{i,t}}{\tilde{p}_{j,s,t}}\right)^{-1}c_{j,s,t} + c_{min,i} \quad\forall i,j,s,t
  ```
  This household demand function for good-$i$ shows that $c_{i,j,s,t}$ is a fraction of total composite consumption $c_{j,s,t}$, and that fraction is negatively correlated with the relative price of good-$i$ to the composite good price.

  Substituting the demand equations {eq}`EqHH_ciDem` back into the composite consumption definition {eq}`EqHHCompCons` gives us the expression for the non-normalized composite price $\tilde{p}_{j,s,t}$ as a function of each non-normalized industry-$i$ good price $\tilde{p}_{i,t}$.
  ```{math}
  :label: EqCompPnonnorm
    \tilde{p}_{j,s,t} = \prod_{i=1}^I\left(\frac{[1 + \tau^{c}_{i,t}]\tilde{p}_{i,t}}{\alpha_i}\right)^{\alpha_i} \quad\forall j,s,t
  ```
  Because nothing on the right-hand-side of {eq}`EqCompPnonnorm` is a function of $j$ or $s$, then $\tilde{p}_{j,s,t}=\tilde{p}_t$ for all $j$ and $s$.
  ```{math}
  :label: EqCompPnonnorm2
    \tilde{p}_{t} = \prod_{i=1}^I\left(\frac{[1 + \tau^{c}_{i,t}]\tilde{p}_{i,t}}{\alpha_i}\right)^{\alpha_i} \quad\forall t
  ```

  Consumption goods are determined from production goods through a fixed $I\times M$ coefficient matrix, $\Pi^I$. Each element, $\pi_{i,m}$, of $\Pi^I$ represents the fraction of good $i$ that is made up of output from industry $m$. It follows that the prices of consumption goods can be expressed as a function of the prices of production goods and the fixed coefficient matrix $\Pi^I$.
  ```{math}
  :label: EqHH_pi
    \tilde{p}_{i,t} = \sum_{m=1}^M \pi_{i,m}\tilde{p}_{m,t} \quad\forall i,t
  ```

 We assume that the production good in industry $M$ is the numeraire.[^Numeraire] We can normalize the composite consumption price $\tilde{p}_t$ and the remaining $M-1$ output goods prices $\tilde{p}_{m,t}$ for $m=1,2,...M-1$ in every period $t$ by dividing all the equations with prices by the industry-$M$ price $\tilde{p}_{M,t}$. Similarly, we can divide through all the consumption good prices in every period, $\tilde{p}_{i,t}$ for $i=1,2,...I$ and rewrite the optimal consumption demand {eq}`EqHH_ciDem` and composite price index {eq}`EqCompPnonnorm2` equations as the following functions of normalized prices,
   ```{math}
    :label: EqHH_pi2
    p_{i,t} = \sum_{m=1}^M \pi_{i,m}p_{m,t} \quad\forall i,t
  ```
  ```{math}
  :label: EqHH_ciDem2
    c_{i,j,s,t} = \alpha_i\left(\frac{[1 + \tau^{c}_{i,t}]p_{i,t}}{p_t}\right)^{-1}c_{j,s,t} + c_{min,i} \quad\forall m,j,s,t
  ```
  ```{math}
  :label: EqCompPnorm2
    p_t = \prod_{i=1}^I\left(\frac{[1 + \tau^{c}_{i,t}]p_{i,t}}{\alpha_i}\right)^{\alpha_i} \quad\forall t
  ```
  ```{math}
  :label: EqPmPcompNormDef
    \text{where}\quad &p_{m,t} \equiv \frac{\tilde{p}_{m,t}}{\tilde{p}_{M,t}} \quad\forall m, t \quad\Rightarrow\quad p_{M,t} = 1 \quad\forall t \\
    \quad\text{and}\quad  &p_{i,t} \equiv \frac{\tilde{p}_{i,t}}{\tilde{p}_{M,t}} \quad\forall i, t \quad\text{and}\quad p_t \equiv\frac{\tilde{p}_t}{\tilde{p}_{M,t}} \quad\forall t
  ```
  where $p_{i,t}$ and $p_t$ defined in {eq}`EqPmPcompNormDef` are normalized consumption goods prices and normalized composite goods price, respectively, with the $M$th industry good being the numeraire.


(SecHHBC)=
## Budget Constraint

  Because the household's industry-specific demand problem from Section {ref}`SecHH_Cons` is characterized by equations {eq}`EqHHCompCons`, {eq}`EqHH_ciDem2`, and {eq}`EqCompPnorm2` is determined by functions of composite consumption $c_{j,s,t}$ and normalized industry prices $p_t$ and $p_{i,t}$, we can write the individual's utility maximization in terms of composite consumption $c_{j,s,t}$. An ability-$j$ and age-$s$ individual faces the following per-period budget constraint.

  ```{math}
  :label: EqHHBC
    p_t c_{j,s,t} + &\sum_{i=1}^I (1 + \tau^{c}_{i,t})p_{i,t}c_{min,i} + b_{j,s+1,t+1} = \\
    &(1 + r_{p,t})b_{j,s,t} + w_t e_{j,s} n_{j,s,t} + \\
<<<<<<< HEAD
    &\quad\quad bq_{j,s,t} + rm_{j,s,t} + \eta_{j,s,t}\frac{TR_{t}}{\lambda_j\omega_{s,t}} + pension_{j,s,t} + ubi_{j,s,t} - T_{j,s,t}  \\
=======
    &\quad\quad bq_{j,s,t} + rm_{j,s,t} + tr_{j,s,t} + ubi_{j,s,t} - T_{j,s,t}  \\
>>>>>>> 7efcce02
    &\quad\quad\forall j,t\quad\text{and}\quad E+1\leq s\leq E+S \quad\text{where}\quad b_{j,E+1,t}=0
  ```

  where $c_{j,s,t}$ is consumption, $b_{j,s+1,t+1}$ is savings for the next period, $r_{p,t}$ is the normalized interest rate (return) on household savings invested in the financial intermediary, $b_{j,s,t}$ is current period wealth (savings from last period), $w_t$ is the normalized wage, and $n_{j,s,t}$ is labor supply. Equations {eq}`eq_rK` and {eq}`eq_portfolio_return` of Chapter {ref}`Chap_FinInt` show how the rate of return from the financial intermediary $r_{p,t}$ might differ from the marginal product of capital $r_t$ and from the interest rate the government pays $r_{gov,t}$. Note that we must add in the cost of minimum consumption $c_{min,i}$ for all $i$ because that amount is subtracted out of composite consumption in {eq}`EqHHCompCons`.

  The third through sixth terms on the right-hand-side of the budget constraint {eq}`EqHHBC` have to do with dfferent types of transfers to households: bequests $bq_{j,s,t}$, remittances $rm_{j,s,t}$, government transfers $tr_{j,s,t}$, and universal basic income $ubi_{j,s,t}$. These four types of transfers to households are detailed in the section below entitled {ref}`SecHHtransfers`. The third term $bq_{j,s,t}$ on the right-hand-side of the budget constraint {eq}`EqHHBC` represents the portion of total bequests $BQ_t$ that go to the age-$s$, income-group-$j$ household. Section {ref}`SecHHbequests` details how total bequests are distributed among the different households. The next term on the right-hand-side of the budget constraint {eq}`EqHHBC` represents remittances received by the household $rm_{j,s,t}$. We describe these remittances in Section {ref}`SecHHremit` below.

<<<<<<< HEAD
  The last four terms on the right-hand-side of the budget constraint {eq}`EqHHBC` have to do with non pension government transfers,government pension benefits, universal basic income transfer, and taxes, respectively. $TR_{t}$ are non-pension government transfers to households in period $t$ and $\eta_{j,s,t}$ is the percent of those transfers that go to households of age $s$ and lifetime income group $j$ such that $\sum_{s=E+1}^{E+S}\sum_{j=1}^J\eta_{j,s,t}=1$. This term is divided by the population of type $(j,s)$ households. We assume these vgovernment transfers are lump sum, so they do not create any direct distortions to household decisions. Means tested benefits can be included in the net tax function $T_{j,s,t}$ that is described below. Total government transfers $TR_t$ is in terms of the numeraire good, as shown in equation {eq}`EqUnbalGBCtfer` in Chapter {ref}`Chap_UnbalGBC`.  Government pension systems are modeled explicitly and enter the budget through the $pension_{j,s,t}$ term.

  The term $ubi_{j,s,t}$ the time series of a matrix of universal basic income (UBI) transfers by lifetime income group $j$ and age group $s$ in each period $t$. There is a specification where the time series of this matrix is stationary (growth adjusted) and a specification in which it's stationary value is going to zero in the limit (non-growth-adjusted). The calibration chapter on UBI in the country-specific repository documentation describes the exact way in which this matrix is calibrated from the values of five parameters, household composition data, and OG-Core's demographics. Similar to the transfers term $TR_{t}$, the UBI transfers will not be distortionary.
=======
  The next term is government transfers $tr_{j,s,t}$ to households of lifetime income group $j$ in age $s$ at time $t$. Section {ref}`SecHHgovtransfers` details how total government transfers to households are distributed among the differenty household types. The term $ubi_{j,s,t}$ the time series of a matrix of universal basic income (UBI) transfers by lifetime income group $j$ and age group $s$ in each period $t$. There is a specification where the time series of this matrix is stationary (growth adjusted) and a specification in which it's stationary value is going to zero in the limit (non-growth-adjusted). The calibration chapter on UBI in the country-specific repository documentation describes the exact way in which this matrix is calibrated from the values of five parameters, household composition data, and OG-Core's demographics. Similar to the transfers term $TR_{t}$, the UBI transfers will not be distortionary.
>>>>>>> 7efcce02

  The term $T_{j,s,t}$ is the total tax liability of the household in terms of the numeraire good. In contrast to government transfers $tr_{j,s,t}$, tax liability can be a function of labor income $(x_{j,s,t}\equiv w_t e_{j,s}n_{j,s,t})$ and capital income $(y_{j,s,t}\equiv r_{p,t} b_{j,s,t})$ and wealth, $b_{j,s,t}$. The tax liability can, therefore, be a distortionary influence on household decisions. It becomes valuable to represent total tax liability as the sum of an effective income tax rate $\tau^{etr}_{s,t}$ function multiplied by total income and a wealth tax function,

  ```{math}
  :label: EqTaxCalcLiabETR
    T_{j,s,t} = \tau^{etr}_{s,t}(x_{j,s,t}, y_{j,s,t})\left(x_{j,s,t} + y_{j,s,t}\right) + p^w\left(\frac{h^{w}b_{j,s,t}}{h^{w}b_{j,s,t} + m^{w}}\right)b_{j,s,t} \quad\forall j,s,t
  ```

  where the effective income tax rate can be a function of both labor income and capital income $\tau^{etr}_{s,t}(x_{j,s,t},y_{j,s,t})$, and the wealth tax is given by the functional form described in Section {ref}`SecGovWealthTax`. The calibration chapter on the microsimulation model and tax function estimation in the country-specific repository documentation details exactly how the model estimates the income tax functions from microsimulation model data.


(SecHHellipUtil)=
## Elliptical Disutility of Labor Supply

  In `OG-Core`, the period utility function of each household is a function of consumption $c_{j,s,t}$, savings $b_{j,s+1,t+1}$, and labor supply $n_{j,s,t}$.[^sav_util_note] We detail this utility function, its justification, and functional form in Section {ref}`SecHHeulers`. With endogenous labor supply $n_{j,s,t}$, we must specify how labor enters an agent's utility function and what are the constraints. Assume that each household is endowed with a measure of time $\tilde{l}$ each period that it can choose to spend as either labor $n_{j,s,t}\in[0,\tilde{l}]$ or leisure $l_{j,s,t}\in[0,\tilde{l}]$.

  ```{math}
  :label: EqLabConstr
  n_{j,s,t} + l_{j,s,t} = \tilde{l} \quad\forall s, t
  ```

  The functional form for the utility of leisure or the disutility of labor supply has important implications for the computational tractability of the model. One difference of the household's labor supply decision $n_{j,s,t}$ from the consumption decision $c_{j,s,t}$ is that the consumption decision only has a lower bound $c_{j,s,t}\geq 0$ whereas the labor supply decision has both upper and lower bounds $n_{j,s,t}\in[0,\tilde{l}]$. {cite}`EvansPhillips:2017` show that many of the traditional functional forms for the disutility of labor---Cobb-Douglas, constant Frisch elasticty, constant relative risk aversion (CRRA)---do not have Inada conditions on both the upper and lower bounds of labor supply. To solve these in a heterogeneous agent model would require occasionally binding constraints, which is a notoriously difficult computational problem.

  +++
  ```{code-cell} ogcore-dev
  :tags: [hide-cell]
  from myst_nb import glue
  import ogcore.parameter_plots as pp
  from ogcore import Specifications
  p = Specifications()
  p.update_specifications({'frisch': 0.6})
  fig = pp.plot_elliptical_u(p)
  glue("labor_utility", fig, display=False)
  ```

  ```{figure} ./images/EllipVsCFE_MargUtil.png
  ---
  height: 500px
  name: FigMDUcompar
  ---

  Comparison of CFE marginal disutility of leisure $\theta=1.67$ to fitted elliptical utility
  ```

  {cite}`EvansPhillips:2017` propose using an equation for an ellipse to match the disutility of labor supply to whatever traditional functional form one wants. Our preferred specification in `OG-Core` is to fit an elliptical disutility of labor supply function to approximate a linearly separable constant Frisch elasticity (CFE) functional form. Let $v(n)$ be a general disutility of labor function. A CFE disutility of labor function is the following,

  ```{math}
  :label: EqCFE
  v(n) \equiv \frac{n^{1+\frac{1}{\theta}}}{1+\frac{1}{\theta}}, \quad\theta > 0
  ```

  where $\theta>0$ represents the Frisch elasticity of labor supply. The elliptical disutility of labor supply functional form is the following,

  ```{math}
  :label: EqEllipDisut
  v(n) = -b\left[1 - \left(\frac{n}{\tilde{l}}\right)^\upsilon\right]^{\frac{1}{\upsilon}}, \quad b,\upsilon>0
  ```

  where $b>0$ is a scale parameter and $\upsilon>0$ is a curvature parameter. This functional form satisfies both $v'(n)>0$ and $v''(n)>0$ for all $n\in(0,1)$. Further, it has Inada conditions at both the upper and lower bounds of labor supply $\lim_{n\rightarrow 0}v'(n) = 0$ and $\lim_{n\rightarrow \tilde{l}}v'(n) = -\infty$.

  Because it is the marginal disutility of labor supply that matters for household decision making, we want to choose the parameters of the elliptical disutility of labor supply function $(b,\upsilon)$ so that the elliptical marginal utilities match the marginal utilities of the CFE disutility of labor supply. Figure {numref}`FigMDUcompar` shows the fit of marginal utilities for a Frisch elasticity of $\theta=0.9$ and a total time endowment of $\tilde{l}=1.0$. The estimated elliptical utility parameters in this case are $b=0.527$ and $\upsilon=1.497$.[^frisch_note]


(SecHHtransfers)=
## Transfers to the household

  The household budget constraint {eq}`EqHHBC` includes four terms that represent different types of transfers to households: bequests $bq_{j,s,t}$, remittances $rm_{j,s,t}$, government transfers $tr_{j,s,t}$, and universal basic income $ubi_{j,s,t}$. These four types of household transfers are detailed in the following subsections.


(SecHHbequests)=
### Bequests

  `OG-Core` allows for two parameterizations of the distribution of bequests. Users can choose the bequest transmission process through two parameters: `use_zeta` and `zeta`.

  If `use_zeta=False`, then bequests from households of lifetime earnings type `j` are distributed equally across households of type `j`,

  ```{math}
  :label: Eq_bq
    bq_{j,s,t} = \frac{BQ_{j,t}}{\lambda_j \omega_{s,t}}
  ```

  where $BQ_{j,t}$ is the total amount of bequests from the deceased in lifetime income group $j$. Note that the sum of all the $BQ_{j,t}$ equals aggregate bequests $BQ_t$ from equation {eq}`EqMarkClrBQ`.

  ```{math}
  :label: EqMarkClrBQjt
    BQ_{j,t} \equiv (1+r_{p,t})\lambda_j\left(\sum_{s=E+2}^{E+S+1}\rho_{s-1}\omega_{s-1,t-1}b_{j,s,t}\right) \quad\forall j,t
  ```

  If `use_zeta=True`, then in the distribution of bequests across age and lifetime ability is determined by $\zeta_{j,s,t}$, which allocates aggregate bequests across households by age and lifetime income group:

  ```{math}
  :label: Eq_bq_use_zeta
    \begin{split}
      bq_{j,s,t} &= \zeta_{j,s,t}\left(\frac{BQ_t}{\lambda_j \omega_{s,t}}\right) \quad\forall j,t \quad\text{and}\quad E+1\leq s\leq E+S \\
      &\quad\text{where}\quad \sum_{j=1}^J \sum_{s=E+1}^{E+S}\zeta_{j,s,t} = 1 \quad\forall t
    \end{split}
  ```

  Let $\zeta_{j,s,t}$ be the fraction of total bequests $BQ_t$ that go to the age-$s$, income-group-$j$ household, such that $\sum_{s=E+1}^{E+S}\sum_{j=1}^J\zeta_{j,s}=1$. We must divide that amount by the population of $(j,s)$ households $\lambda_j\omega_{s,t}$. The calibration chapter on beqests in the country-specific repository documentation details how to calibrate the $\zeta_{j,s,t}$ values from consumer finance data.


(SecHHremit)=
### Remittances

  Remittances represent capital, most often currency balances, collected from ex patriots and citizens living abroad and sent back to households in the country. For most developed countries, like the United States, remittances represent an insignificant amount.[^remit_us] But for countries like the Phillipines, total incoming remittances are larger than total exports (?% of GDP in 202?).[^remit_phl]

  We calibrate remittances to initially be an exogenous fraction of GDP $\alpha_{RM,0}$ but can grow from the initial period at a growth rate that differs from the endogenous growth rate of GDP and from the long-run growth rate of GDP ($g_y + \bar{g}_n$).

  ```{math}
  :label: EqHH_AggrRemit
  RM_t = \begin{cases}
    &\alpha_{RM,1}p_t Y_t \quad\text{for}\quad t=1, \\
    &\left(1 + g_{RM,t}\right)RM_{t-1} \quad\text{for}\quad 2\leq t \leq T_{G1}, \\
    &\rho_{RM}\alpha_{RM,T}p_t Y_t + \left(1-\rho_{RM}\right)\left(1 + g_{RM,t}\right)RM_{t-1} \quad\text{for}\quad T_{G1} < t < T_{G2}, \\
    &\alpha_{RM,T}p_t Y_t \quad\forall t\geq T_{G2}
  \end{cases}
  ```

  The first two lines of {eq}`EqHH_AggrRemit` represent the transition path of remittances before the closure rule, which are growing at a rate independent of the growth rate of the country economy. But for the steady-state to exists, total remittances must grow at the long-run growth rate of GDP before reaching the steady state. Similar to the closure rule's described in Section {ref}`SecUnbalGBCcloseRule` of Chapter {ref}`Chap_UnbalGBC`, we implement a stabilizing rule that gradually transitions the growth rate of aggregate remittances from its exogenous rate through period $T_{G1}$ to the long run economic growth rate after period $T_{G2}$. The speed of the transition is governed by the parameter $\rho_{RM}\in(0,1]$, which represents the percent of the way to jump toward the target $\alpha_{RM,T}p_t Y_t$ from the exogenous trajectory growing at rate $g_{RM,t-1}$.

  It is important to note that we specify the growth rate of remittances on nominal GPD as an initial percent $\alpha_{RM,1}$, a growth rate based on those initial remittances, then a movemnt back to a rate relative to nominal GDP. This will result in stationary equations in which it matters wither the growth rate of nominal GDP $g_{RM,t}$ is greater or less than the growth rate of labor productivity plus the population growth rate $e^{g_y}\left(1+g_{n,t}\right)$. See equations {eq}`EqHH_AggrRemitStnrz` and {eq}`EqHH_IndRemitRecStnrz` in Section {ref}`SecStnrzHH` in Chapter {ref}`Chap_Stnrz`.

  The aggregate remittances $RM_t$ are then distributed by the $\eta_{RM,j,s,t}$ matrix, resulting in the value on the income side of the household budget constraint in {eq}`EqHHBC`.

  ```{math}
  :label: EqHH_IndRemitRec
  rm_{j,s,t} = \eta_{RM,j,s,t}\frac{RM_t}{\lambda_j\omega_{s,t}} \quad\forall \quad j,s,t
  ```

  The distribution object $\eta_{RM,j,s,t}$ is an $S\times J$ matrix in every period $t$ whose elements sum to one in every period. This object governs how total remittances in every period $RM_t$ are distributed as income among household budget constraints.


(SecHHgovtransfers)=
### Government transfers

  Section {ref}`SecGovLumpSumTfers` in chapter {ref}`Chap_UnbalGBC` details how aggregate government transfers to households $TR_{t}$ in every period are a percentage of total GDP. We assume here that each household's portion of those tranfers in every period can be calibrated using the matrix of percentages $\eta_{j,s,t}$ in every time period to allocate the transfers by a household's lifetime income group $j$ and age $s$. Then the $\eta_{j,s,t}$ allocation percentages can also vary over time $t$.

  ```{math}
  :label: Eq_tr
    tr_{j,s,t} = \eta_{j,s,t}\frac{TR_{t}}{\lambda_j \omega_{s,t}} \forall j,t, \quad\text{and}\quad E+1\leq s\leq E+S
  ```

  These transfers to household are lump sum and only influence households' decisions through how they change income in the budget constraint. These transfers do not include pension payments or tax credits.

  is total government transfers to households in period $t$ and $\eta_{j,s,t}$ is the percent of those transfers that go to households of age $s$ and lifetime income group $j$ such that $\sum_{s=E+1}^{E+S}\sum_{j=1}^J\eta_{j,s,t}=1$. This term is divided by the population of type $(j,s)$ households. We assume government transfers to be lump sum, so they do not create any direct distortions to household decisions. Total government transfers $TR_t$ is in terms of the numeraire good, as shown in equation {eq}`EqUnbalGBCtfer` in Chapter {ref}`Chap_UnbalGBC`.


(SecHHubi)=
### Universal basic income (UBI)

  Put household universal basic income (UBI) description here.


(SecHHeulers)=
## Optimality Conditions

  Households choose lifetime consumption $\{c_{j,s,t+s-1}\}_{s=1}^S$, labor supply $\{n_{j,s,t+s-1}\}_{s=1}^S$, and savings $\{b_{j,s+1,t+s}\}_{s=1}^{S}$ to maximize lifetime utility, subject to the budget constraints and non negativity constraints. The household period utility function is the following.

  ```{math}
  :label: EqHHPerUtil
  u(c_{j,s,t},n_{j,s,t},b_{j,s+1,t+1}) &\equiv \frac{(c_{j,s,t})^{1-\sigma} - 1}{1-\sigma} + e^{g_y t(1-\sigma)}\chi^n_s\biggl(b\left[1 - \left(\frac{n_{j,s,t}}{\tilde{l}}\right)^\upsilon\right]^{\frac{1}{\upsilon}}\biggr) + \\
  &\chi^b_j \rho_s \frac{(b_{j,s+1,t+1})^{1-\sigma} - 1}{1-\sigma} \quad\forall j,t \quad\text{and}\quad E+1 \leq s \leq E+S
  ```

  The period utility function {eq}`EqHHPerUtil` is linearly separable in $c_{j,s,t}$, $n_{j,s,t}$, and $b_{j,s+1,t+1}$. The first term is a constant relative risk aversion (CRRA) utility of consumption. The second term is the elliptical disutility of labor described in Section {ref}`SecHHellipUtil`. The constant $\chi^n_s$ adjusts the disutility of labor supply relative to consumption and can vary by age $s$, which is helpful for calibrating the model to match labor market moments. See the chapters in the Calibration section of this documentation for a discussion of the calibration.

  It is necessary to multiply the disutility of labor in {eq}`EqHHPerUtil` by $e^{g_y(1-\sigma)}$ because labor supply $n_{j,s,t}$ is stationary, but both consumption $c_{j,s,t}$ and savings $b_{j,s+1,t+1}$ are growing at the rate of technological progress (see Chapter {ref}`Chap_Stnrz`). The $e^{g_y(1-\sigma)}$ term keeps the relative utility values of consumption, labor supply, and savings in the same units.

  The final term in the period utility function {eq}`EqHHPerUtil` is the "warm glow" bequest motive. It is a CRRA utility of savings, discounted by the mortality rate $\rho_s$.[^Iort_rates_note]  Intuitively, it signifies the utility a household gets in the event that they don't live to the next period with probability $\rho_s$. It is a utility of savings beyond its usual benefit of allowing for more consumption in the next period. This utility of bequests also has constant $\chi^b_j$ which adjusts the utility of bequests relative to consumption and can vary by lifetime income group $j$. This is helpful for calibrating the model to match wealth distribution moments. See the calibration chapter on beqests in the country-specific repository documentation for a discussion of the calibration. Note that any bequest before age $E+S$ is unintentional as it was bequeathed due an event of death that was uncertain. Intentional bequests are all bequests given in the final period of life in which death is certain $b_{j,E+S+1,t}$.

  The household lifetime optimization problem is to choose consumption $c_{j,s,t}$, labor supply $n_{j,s,t}$, and savings $b_{j,s+1,t+1}$ in every period of life to maximize expected discounted lifetime utility, subject to budget constraints and upper-bound and lower-bound constraints.

  ```{math}
  :label: EqHHmaxprob
    \max_{\{(c_{j,s,t}),(n_{j,s,t}),(b_{j,s+1,t+1})\}_{s=E+1}^{E+S}}\: \sum_{s=1}^S\beta_j^{s-1}\left[\Pi_{u=E+1}^{E+s}(1 - \rho_u)\right]u(c_{j,s,t+s-1},n_{j,s,t+s-1},b_{j,s+1,t+s})
  ```

  ```{math}
  :label: EqHHBC2
    \text{s.t.}\quad &p_t c_{j,s,t} + \sum_{i=1}^I (1 + \tau^{c}_{i,t})p_{i,t}c_{min,i} + b_{j,s+1,t+1} = \\
    &\quad (1 + r_{p,t})b_{j,s,t} + w_t e_{j,s} n_{j,s,t} + \zeta_{j,s}\frac{BQ_t}{\lambda_j\omega_{s,t}} + rm_{j,s,t} + \eta_{j,s,t}\frac{TR_{t}}{\lambda_j\omega_{s,t}} + ubi_{j,s,t} - T_{j,s,t} \\
    &\qquad\text{and}\quad c_{j,s,t}\geq 0,\: n_{j,s,t} \in[0,\tilde{l}],\:\text{and}\: b_{j,1,t}=0 \quad\forall j, t, \:\text{and}\: E+1\leq s\leq E+S \nonumber
  ```

  The nonnegativity constraint on consumption does not bind in equilibrium because of the Inada condition $\lim_{c\rightarrow 0}u_1(c,n,b') = \infty$, which implies consumption is always strictly positive in equilibrium $c_{j,s,t}>0$ for all $j$, $s$, and $t$. The warm glow bequest motive in Equation {eq}`EqHHPerUtil` also has an Inada condition for savings at zero, so $b_{j,s,t}>0$ for all $j$, $s$, and $t$. This is an implicit borrowing constraint.[^constraint_note] And note that the discount factor $\beta_j$ has a $j$ subscript for lifetime income group. We use heterogeneous discount factors following {cite}`CarrollEtAl:2017`. And finally, as discussed in Section {ref}`SecHHellipUtil`, the elliptical disutility of labor supply functional form in Equation {eq}`EqHHPerUtil` imposes Inada conditions on both the upper and lower bounds of labor supply such that labor supply is strictly interior in equilibrium $n_{j,s,t}\in(0,\tilde{l})$ for all $j$, $s$, and $t$.

  The household maximization problem can be further reduced by substituting in the household budget constraint, which binds with equality. This simplifies the household's problem to choosing labor supply $n_{j,s,t}$ and savings $b_{j,s+1,t+1}$ every period to maximize lifetime discounted expected utility. The $2S$ first order conditions for every type-$j$ household that characterize the its $S$ optimal labor supply decisions and $S$ optimal savings decisions are the following.

  ```{math}
  :label: EqHHeul_n
    &\frac{w_t e_{j,s}}{p_t}\bigl(1 - \tau^{mtrx}_{s,t}\bigr)(c_{j,s,t})^{-\sigma} = e^{g_y(1-\sigma)}\chi^n_{s}\biggl(\frac{b}{\tilde{l}}\biggr)\biggl(\frac{n_{j,s,t}}{\tilde{l}}\biggr)^{\upsilon-1}\Biggl[1 - \biggl(\frac{n_{j,s,t}}{\tilde{l}}\biggr)^\upsilon\Biggr]^{\frac{1-\upsilon}{\upsilon}} \\
    &\qquad\qquad\qquad\qquad\qquad\qquad\qquad\qquad\forall j,t, \quad\text{and}\quad E+1\leq s\leq E+S \\
  ```

  ```{math}
  :label: EqHHeul_b
    \frac{(c_{j,s,t})^{-\sigma}}{p_t} &= \chi^b_j\rho_s(b_{j,s+1,t+1})^{-\sigma} ... \\
    &\qquad+ \beta_j\bigl(1 - \rho_s\bigr)\left(\frac{1 + r_{p,t+1}\bigl[1 - \tau^{mtry}_{s+1,t+1}\bigr] - \tau^{mtrw}_{s+1,t+1}}{p_{t+1}}\right)(c_{j,s+1,t+1})^{-\sigma} \\
    &\qquad\qquad\qquad \forall j,t, \quad\text{and}\quad E+1\leq s\leq E+S-1 \\
  ```

  ```{math}
  :label: EqHHeul_bS
    \frac{(c_{j,E+S,t})^{-\sigma}}{p_t} = \chi^b_j(b_{j,E+S+1,t+1})^{-\sigma} \quad\forall j,t
  ```

  The distortion of taxation on household decisions can be seen in Euler equations {eq}`EqHHeul_n` and {eq}`EqHHeul_b` in the terms that have a marginal tax rate $(1-\tau^{mtr})$. This comes from the expression for total tax liabilities as a function of the effective tax rate and total income as expressed in Equation {eq}`EqTaxCalcLiabETR`. The expressions for the marginal tax rates and effective tax rates that emerge from the total tax liability variable $T_{j,s,t}$ are derived in Section {ref}`SecTaxCalcRateTheory` of Chapter {ref}`Chap_UnbalGBC`.


(SecHHincFactor)=
## Factor Transforming Income Units

  The tax functions $\tau^{etr,xy}_{s,t}$, $\tau^{etr,w}_{s,t}$, $\tau^{mtrx}_{s,t}$, $\tau^{mtry}_{s,t}$, and $\tau^{mtrw}_{s,t}$ are estimated in each country calibration model based on the currency units of the corresponding income data. However, the consumption units of the `OG-Core` model or any of its country calibrations are not in the same units as income data. For this reason, we have to transform the model income units $x$ and $y$ by a $factor$ so that they are in the same units as the income data on which the tax functions were estimated.

  The tax rate functions are each functions of capital income and labor income $\tau(x,y)$. In order to make the tax functions return accurate tax rates associated with the correct levels of income, we multiply the model income $x^I$ and $y^I$ by a $factor$ so that they are in the same units as the real-world income data $\tau(factor\times x^I, factor\times y^I)$. We define the $factor$ such that average steady-state household total income in the model times the $factor$ equals the U.S. data average total income.

  ```{math}
  :label: EqIncFactor
    factor \times \Biggl[\sum_{s=E+1}^{E+S}\sum_{j=1}^J\lambda_j\bar{\omega}_s\left(\bar{w}e_{j,s}\bar{n}_{j,s} + \bar{r}_{p}\bar{b}_{j,s}\right)\Biggr] = \text{Avg. household inc. in data}
  ```

  We do not know the steady-state wage, interest rate, household labor supply, and savings *ex ante*. So the income $factor$ is an endogenous variable in the steady-state equilibrium computational solution. We hold the factor constant throughout the nonsteady-state equilibrium solution.


(SecHHexp)=
## Expectations

  To conclude the household's problem, we must make an assumption about how the age-$s$ household can forecast the time path of interest rates paid by firms (marginal product of capital), wages, and total bequests $\{r_u, w_u, BQ_u\}_{u=t}^{t+S-s}$ over his remaining lifetime. As we will show in Chapter {ref}`Chap_Eqm`, the equilibrium interest rate paid by firms (marginal product of capital) $r_t$, wage $w_t$, and total bequests $BQ_t$ will be functions of the state vector $\boldsymbol{\Gamma}_t$, which turns out to be the entire distribution of savings in period $t$.

  Define $\boldsymbol{\Gamma}_t$ as the distribution of household savings across households at time $t$.

  ```{math}
  :label: EqSavDist
    \boldsymbol{\Gamma}_t \equiv \bigl\{b_{j,s,t}\bigr\}_{s=E+2}^{E+S} \quad\forall j,t
  ```

  Let general beliefs about the future distribution of capital in period $t+u$ be characterized by the operator $\Omega(\cdot)$ such that:

  ```{math}
  :label: EqBeliefs
    \boldsymbol{\Gamma}^e_{t+u} = \Omega^u\left(\boldsymbol{\Gamma}_t\right) \quad \forall t, \quad u\geq 1
  ```

  where the $e$ superscript signifies that $\boldsymbol{\Gamma}^e_{t+u}$ is the expected distribution of wealth at time $t+u$ based on general beliefs $\Omega(\cdot)$ that are not constrained to be correct. [^nssequilibrium_note]


(SecHHfootnotes)=
## Footnotes

  This section contains the footnotes for this chapter.

  [^StoneGeary]: This functional form was originally proposed as a utility function by in a short comment by {cite}`Geary:1950` that aggregates differentiated goods into a scalar utility value. It is differentiated from Cobb-Douglas utility by the subsistence consumption amount in each term of the product. This function was further developed and operationalized by {cite}`Stone:1954`.

  [^ConsDeriv]: See section {ref}`SecAppDerivHHcons` in the {ref}`Chap_Deriv` Chapter for the derivation of the household industry-specific consumption demand.

  [^Numeraire]: We can normalize the model by any of the $I$ consumption good prices $\tilde{p}_{i,t}$, any of the $M$ industry-specific princes $\tilde{p}_{m,t}$, or we could normalize the model by the composite good price $\tilde{p}_t$. We choose to normalize by the $M$th industry good price $\tilde{p}_{M,t}$ because that industry is the only one the output of which can be used as investment, government spending, or government debt. Furthermore, this nicely nests the case of one industry in which all the other industries share in consumption is set to zero $\alpha_m=0$ for $m=1,2,...M-1$.

  [^sav_util_note]: Savings enters the period utility function to provide a "warm glow" bequest motive.

  [^frisch_note]: {cite}`Peterman:2016` shows that in a U.S. macro-model that has only an intensive margin of labor supply and no extensive margin and represents a broad composition of individuals supplying labor---such as `OG-Core`---a Frisch elasticity of around 0.9 is probably appropriate. He tests the implied macro elasticity when the assumed micro elasticities are small on the intensive margin but only macro aggregates---which include both extensive and intensive margin agents---are observed.

  [^remit_us]: Put citation here about remittances being small in the US and large in countries like India and the Philippines. However, we should note that populations within the US do send remittances out, making developed country remittances negative. We should include a citation about Mexican remittances through Western Union transfers.

  [^remit_phl]: Put citation of Philippines remittances.

  [^Iort_rates_note]: See Section the mortality rate section of the calibration chapter on demographics in the country-specific repository documentation for a detailed discussion of mortality rates for the specific country calibration interfacing with `OG-Core`.

  [^constraint_note]: It is important to note that savings also has an implicit upper bound $b_{j,s,t}\leq k$ above which consumption would be negative in current period. However, this upper bound on savings in taken care of by the Inada condition on consumption.

  [^nssequilibrium_note]: In Chapter {ref}`Chap_Eqm` we will assume that beliefs are correct (rational expectations) for the non-steady-state equilibrium in Section {ref}`SecEqlbSSdef`.<|MERGE_RESOLUTION|>--- conflicted
+++ resolved
@@ -103,35 +103,27 @@
   ```{math}
   :label: EqHHBC
     p_t c_{j,s,t} + &\sum_{i=1}^I (1 + \tau^{c}_{i,t})p_{i,t}c_{min,i} + b_{j,s+1,t+1} = \\
-    &(1 + r_{p,t})b_{j,s,t} + w_t e_{j,s} n_{j,s,t} + \\
-<<<<<<< HEAD
-    &\quad\quad bq_{j,s,t} + rm_{j,s,t} + \eta_{j,s,t}\frac{TR_{t}}{\lambda_j\omega_{s,t}} + pension_{j,s,t} + ubi_{j,s,t} - T_{j,s,t}  \\
-=======
-    &\quad\quad bq_{j,s,t} + rm_{j,s,t} + tr_{j,s,t} + ubi_{j,s,t} - T_{j,s,t}  \\
->>>>>>> 7efcce02
+    &(1 + r_{p,t})b_{j,s,t} + w_t e_{j,s} n_{j,s,t} ... \\
+    &\quad\quad + bq_{j,s,t} + rm_{j,s,t} + tr_{j,s,t} + ubi_{j,s,t} + pension_{j,s,t} - tax_{j,s,t}  \\
     &\quad\quad\forall j,t\quad\text{and}\quad E+1\leq s\leq E+S \quad\text{where}\quad b_{j,E+1,t}=0
   ```
 
   where $c_{j,s,t}$ is consumption, $b_{j,s+1,t+1}$ is savings for the next period, $r_{p,t}$ is the normalized interest rate (return) on household savings invested in the financial intermediary, $b_{j,s,t}$ is current period wealth (savings from last period), $w_t$ is the normalized wage, and $n_{j,s,t}$ is labor supply. Equations {eq}`eq_rK` and {eq}`eq_portfolio_return` of Chapter {ref}`Chap_FinInt` show how the rate of return from the financial intermediary $r_{p,t}$ might differ from the marginal product of capital $r_t$ and from the interest rate the government pays $r_{gov,t}$. Note that we must add in the cost of minimum consumption $c_{min,i}$ for all $i$ because that amount is subtracted out of composite consumption in {eq}`EqHHCompCons`.
 
-  The third through sixth terms on the right-hand-side of the budget constraint {eq}`EqHHBC` have to do with dfferent types of transfers to households: bequests $bq_{j,s,t}$, remittances $rm_{j,s,t}$, government transfers $tr_{j,s,t}$, and universal basic income $ubi_{j,s,t}$. These four types of transfers to households are detailed in the section below entitled {ref}`SecHHtransfers`. The third term $bq_{j,s,t}$ on the right-hand-side of the budget constraint {eq}`EqHHBC` represents the portion of total bequests $BQ_t$ that go to the age-$s$, income-group-$j$ household. Section {ref}`SecHHbequests` details how total bequests are distributed among the different households. The next term on the right-hand-side of the budget constraint {eq}`EqHHBC` represents remittances received by the household $rm_{j,s,t}$. We describe these remittances in Section {ref}`SecHHremit` below.
-
-<<<<<<< HEAD
-  The last four terms on the right-hand-side of the budget constraint {eq}`EqHHBC` have to do with non pension government transfers,government pension benefits, universal basic income transfer, and taxes, respectively. $TR_{t}$ are non-pension government transfers to households in period $t$ and $\eta_{j,s,t}$ is the percent of those transfers that go to households of age $s$ and lifetime income group $j$ such that $\sum_{s=E+1}^{E+S}\sum_{j=1}^J\eta_{j,s,t}=1$. This term is divided by the population of type $(j,s)$ households. We assume these vgovernment transfers are lump sum, so they do not create any direct distortions to household decisions. Means tested benefits can be included in the net tax function $T_{j,s,t}$ that is described below. Total government transfers $TR_t$ is in terms of the numeraire good, as shown in equation {eq}`EqUnbalGBCtfer` in Chapter {ref}`Chap_UnbalGBC`.  Government pension systems are modeled explicitly and enter the budget through the $pension_{j,s,t}$ term.
-
-  The term $ubi_{j,s,t}$ the time series of a matrix of universal basic income (UBI) transfers by lifetime income group $j$ and age group $s$ in each period $t$. There is a specification where the time series of this matrix is stationary (growth adjusted) and a specification in which it's stationary value is going to zero in the limit (non-growth-adjusted). The calibration chapter on UBI in the country-specific repository documentation describes the exact way in which this matrix is calibrated from the values of five parameters, household composition data, and OG-Core's demographics. Similar to the transfers term $TR_{t}$, the UBI transfers will not be distortionary.
-=======
+  The last six terms on the right-hand-side of the budget constraint {eq}`EqHHBC` have to do with dfferent types of transfers to households: bequests $bq_{j,s,t}$, remittances $rm_{j,s,t}$, government transfers $tr_{j,s,t}$, universal basic income $ubi_{j,s,t}$, public pension benefits $pension_{j,s,t}$, and net taxes $tax_{j,s,t}$. The first four types of transfers to households are detailed in the section below entitled {ref}`SecHHtransfers`.
+  
+  The third term $bq_{j,s,t}$ on the right-hand-side of the budget constraint {eq}`EqHHBC` represents the portion of total bequests $BQ_t$ that go to the age-$s$, income-group-$j$ household. Section {ref}`SecHHbequests` details how total bequests are distributed among the different households. The next term on the right-hand-side of the budget constraint {eq}`EqHHBC` represents remittances received by the household $rm_{j,s,t}$. We describe these remittances in Section {ref}`SecHHremit` below.
+
   The next term is government transfers $tr_{j,s,t}$ to households of lifetime income group $j$ in age $s$ at time $t$. Section {ref}`SecHHgovtransfers` details how total government transfers to households are distributed among the differenty household types. The term $ubi_{j,s,t}$ the time series of a matrix of universal basic income (UBI) transfers by lifetime income group $j$ and age group $s$ in each period $t$. There is a specification where the time series of this matrix is stationary (growth adjusted) and a specification in which it's stationary value is going to zero in the limit (non-growth-adjusted). The calibration chapter on UBI in the country-specific repository documentation describes the exact way in which this matrix is calibrated from the values of five parameters, household composition data, and OG-Core's demographics. Similar to the transfers term $TR_{t}$, the UBI transfers will not be distortionary.
->>>>>>> 7efcce02
-
-  The term $T_{j,s,t}$ is the total tax liability of the household in terms of the numeraire good. In contrast to government transfers $tr_{j,s,t}$, tax liability can be a function of labor income $(x_{j,s,t}\equiv w_t e_{j,s}n_{j,s,t})$ and capital income $(y_{j,s,t}\equiv r_{p,t} b_{j,s,t})$ and wealth, $b_{j,s,t}$. The tax liability can, therefore, be a distortionary influence on household decisions. It becomes valuable to represent total tax liability as the sum of an effective income tax rate $\tau^{etr}_{s,t}$ function multiplied by total income and a wealth tax function,
-
+
+  Government pension systems are modeled explicitly and enter the budget through the $pension_{j,s,t}$ term. The rules and parameters of the available public pension rules and parameters are in the {ref}`SecGovPensions` section of chapter {ref}`Chap_UnbalGBC`. The term $tax_{j,s,t}$ is the total tax liability of the household in terms of the numeraire good. This term can include means tested benefit programs. In contrast to government transfers $tr_{j,s,t}$, tax liability can be a function of labor income $(x_{j,s,t}\equiv w_t e_{j,s}n_{j,s,t})$ and capital income $(y_{j,s,t}\equiv r_{p,t} b_{j,s,t})$ and wealth, $b_{j,s,t}$. The tax liability can, therefore, be a distortionary influence on household decisions. It becomes valuable to represent total tax liability as the sum of an effective income tax rate $\tau^{etr,xy}_{s,t}$ function multiplied by total income plus an effective tax rate on wealth $\tau^{etr,w}_{s,t}$ multiplied by wealth,
+  
   ```{math}
   :label: EqTaxCalcLiabETR
-    T_{j,s,t} = \tau^{etr}_{s,t}(x_{j,s,t}, y_{j,s,t})\left(x_{j,s,t} + y_{j,s,t}\right) + p^w\left(\frac{h^{w}b_{j,s,t}}{h^{w}b_{j,s,t} + m^{w}}\right)b_{j,s,t} \quad\forall j,s,t
-  ```
-
-  where the effective income tax rate can be a function of both labor income and capital income $\tau^{etr}_{s,t}(x_{j,s,t},y_{j,s,t})$, and the wealth tax is given by the functional form described in Section {ref}`SecGovWealthTax`. The calibration chapter on the microsimulation model and tax function estimation in the country-specific repository documentation details exactly how the model estimates the income tax functions from microsimulation model data.
+    T_{j,s,t} = \tau^{etr,xy}_{s,t}(x_{j,s,t}, y_{j,s,t})\left(x_{j,s,t} + y_{j,s,t}\right) + \tau^{etr,w}_{s,t}\left(b_{j,s,t}\right)b_{j,s,t} \quad\forall j,s,t
+  ```
+
+  where the effective income tax rate on labor and capital income can be a function of both labor income and capital income, respectively, $\tau^{etr,xy}_{s,t}(x_{j,s,t},y_{j,s,t})$, and the effective tax rate on wealth is given by the functional form described in Section {ref}`SecGovWealthTax`. The calibration chapter on the microsimulation model and tax function estimation in the country-specific repository documentation details exactly how the model estimates the income tax functions from microsimulation model data.
 
 
 (SecHHellipUtil)=
