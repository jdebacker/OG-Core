--- conflicted
+++ resolved
@@ -5,7 +5,7 @@
 
 Table {ref}`TabStnrzStatVars` lists the definitions of stationary versions of these endogenous variables. Variables with a ``$\:\,\hat{}\,\:$'' signify stationary variables. The first column of variables are growing at the productivity growth rate $g_y$. These variables are most closely associated with individual variables. The second column of variables are growing at the population growth rate $\tilde{g}_{n,t}$. These variables are most closely associated with population values. The third column of variables are growing at both the productivity growth rate $g_y$ and the population growth rate $\tilde{g}_{n,t}$. These variables are most closely associated with aggregate variables. The last column shows that the interest rate $r_t$ and household labor supply $n_{j,s,t}$ are already stationary.
 
-<<<<<<< HEAD
+
 ```{list-table} **Stationary variable definitions.** Note: The interest rate $r_t$ in firm first order condition is already stationary because $Y_t$ and $K_t$ grow at the same rate. Household labor supply $n_{j,s,t}\in[0,\tilde{l}]$ is stationary.
 :header-rows: 2
 :name: TabStnrzStatVars
@@ -40,53 +40,7 @@
 ```
 
 The usual definition of equilibrium would be allocations and prices such that households optimize {eq}`EqHHeul_n`, {eq}`EqHHeul_b`, and {eq}`EqHHeul_bS`, firms optimize {eq}`EqFirmFOC_L` and {eq}`EqFirmFOC_K`, and markets clear {eq}`EqMarkClrLab` and {eq}`EqMarkClrCap`, and {eq}`EqMarkClrBQ`. In this chapter, we show how to stationarize each of these characterizing equations so that we can use our fixed point methods described in Sections {ref}`SecEqlbSSsoln` and {ref}`SecEqlbNSSsoln` to solve for the equilibria in the steady-state and transition path equilibrium definitions.
-=======
-<!-- \begin{table}[htbp] \centering \captionsetup{width=3.5in}
-\caption{\label{TabStnrzStatVars}\textbf{Stationary variable definitions}}
-  \begin{threeparttable}
-  \begin{tabular}{>{\small}c >{\small}c >{\small}c |>{\small}c}
-    \hline\hline
-    \multicolumn{3}{c}{Sources of growth} & Not \\
-    & & & \\[-4mm]
-    $e^{g_y t}$ & $\tilde{N}_t$ & $e^{g_y t}\tilde{N}_t$ & growing\tnote{a} \\
-    \hline
-    & & \\[-4mm]
-    $\hat{c}_{j,s,t}\equiv\frac{c_{j,s,t}}{e^{g_y t}}$ & $\hat{\omega}_{s,t}\equiv\frac{\omega_{s,t}}{\tilde{N}_t}$ & $\hat{Y}_t\equiv\frac{Y_t}{e^{g_y t}\tilde{N}_t}$ & $n_{j,s,t}$ \\[2mm]
-    $\hat{b}_{j,s,t}\equiv\frac{b_{j,s,t}}{e^{g_y t}}$ & $\hat{L}_t\equiv\frac{L_t}{\tilde{N}_t}$ & $\hat{K}_t\equiv\frac{K_t}{e^{g_y t}\tilde{N}_t}$ & $r_t$ \\[2mm]
-    $\hat{w}_t\equiv\frac{w_t}{e^{g_y t}}$ &  & $\hat{BQ}_{j,t}\equiv\frac{BQ_{j,t}}{e^{g_y t}\tilde{N}_t}$ &  \\[2mm]
-    $\hat{y}_{j,s,t}\equiv\frac{y_{j,s,t}}{e^{g_y t}}$ &  & $\hat{C}_t\equiv \frac{C_t}{e^{g_y t}\tilde{N}_t}$  &  \\[2mm]
-    $\hat{T}_{s,t}\equiv\frac{T_{j,s,t}}{e^{g_y t}}$ &  & $\hat{TR}_t\equiv\frac{TR_t}{e^{g_y t}\tilde{N}_t}$ &  \\[2mm]
-    \hline\hline
-  \end{tabular}
-  \begin{tablenotes}
-    \scriptsize{\item[a]The interest rate $r_t$ in {eq}`EqFirmFOC_K} is already stationary because $Y_t$ and $K_t$ grow at the same rate. Household labor supply $n_{j,s,t}\in[0,\tilde{l}]$ is stationary.}
-  \end{tablenotes}
-  \end{threeparttable}
-\end{table} -->
-
-<div id="TabStnrzStatVars">
-
-|                                                          |                                                                     |                                                                     |                             |
-|:--------------------------------------------------------:|:-------------------------------------------------------------------:|:-------------------------------------------------------------------:|:---------------------------:|
-|                                                          |                                 Not                                 |                                                                     |                             |
-|                                                          |                                                                     |                                                                     |                             |
-|            *e*<sup>*g*<sub>*y*</sub>*t*</sup>            |                          *Ñ*<sub>*t*</sub>                          |         *e*<sup>*g*<sub>*y*</sub>*t*</sup>*Ñ*<sub>*t*</sub>         |           growing           |
-|                                                          |                                                                     |                                                                     |                             |
-| $\hat{c}_{j,s,t}\equiv\frac{c_{j,s,t}}{e^{g_y t}}$ | $\hat{\omega}_{s,t}\equiv\frac{\omega_{s,t}}{\tilde{N}_t}$ |      $\hat{Y}_t\equiv\frac{Y_t}{e^{g_y t}\tilde{N}_t}$      | *n*<sub>*j*, *s*, *t*</sub> |
-| $\hat{b}_{j,s,t}\equiv\frac{b_{j,s,t}}{e^{g_y t}}$ |           $\hat{L}_t\equiv\frac{L_t}{\tilde{N}_t}$           |      $\hat{K}_t\equiv\frac{K_t}{e^{g_y t}\tilde{N}_t}$      |      *r*<sub>*t*</sub>      |
-|       $\hat{w}_t\equiv\frac{w_t}{e^{g_y t}}$       |                                                                     | $\hat{BQ}_{j,t}\equiv\frac{BQ_{j,t}}{e^{g_y t}\tilde{N}_t}$ |                             |
-| $\hat{y}_{j,s,t}\equiv\frac{y_{j,s,t}}{e^{g_y t}}$ |                                                                     |     $\hat{C}_t\equiv \frac{C_t}{e^{g_y t}\tilde{N}_t}$      |                             |
-|  $\hat{T}_{s,t}\equiv\frac{T_{j,s,t}}{e^{g_y t}}$  |                                                                     |     $\hat{TR}_t\equiv\frac{TR_t}{e^{g_y t}\tilde{N}_t}$     |                             |
-
-<span id="TabStnrzStatVars"
-label="TabStnrzStatVars" ></span>
-
-</div>
-
-(TabStnrzStatVars)=
-## Stationary variable definitions
-The usual definition of equilibrium would be allocations and prices such that households optimize {eq}`EqHHeul_n`, {eq}`EqHHeul_b`, and {eq}`EqHHeul_bS`, firms optimize {eq}`EqFirmFOC_L` and {eq}`EqFirmFOC_K`, and markets clear {eq}`EqMarkClrLab` and {eq}`EqMarkClrCap`, and {eq}`EqMarkClrBQ`. In this chapter, we show how to stationarize each of these characterizing equations so that we can use our fixed point methods described in Sections {ref}`SecEqlbSSsoln` and {ref}`SecEqlbNSSsoln` to solve for the equilibria in Definitions {ref}`DefSSEql` and {ref}`DefNSSEql`.
->>>>>>> 3481d85c
+
 
 (SecStnrzHH)=
 ## Stationarized Household Equations
