--- conflicted
+++ resolved
@@ -210,13 +210,8 @@
                                                args=euler_params,
                                                xtol=MINIMIZER_TOL,
                                                full_output=True))
-<<<<<<< HEAD
-    results = compute(*lazy_values, get=dask.multiprocessing.get,
+    results = compute(*lazy_values, scheduler=dask.multiprocessing.get,
                       num_workers=p.num_workers)
-=======
-    results = compute(*lazy_values, scheduler=dask.multiprocessing.get,
-                      num_workers=num_workers)
->>>>>>> 8e7110fe
 
     # for j, result in results.items():
     for j, result in enumerate(results):
@@ -814,14 +809,9 @@
     n_guess = np.ones((p.S, p.J)) * .4 * p.ltilde
     # For initial guesses of w, r, T_H, and factor, we use values that
     # are close to some steady state values.
-<<<<<<< HEAD
     if p.baseline:
-        rguess = 0.04  # 0.01 + delta
-=======
-    if baseline:
         rguess = 0.06  # 0.01 + delta
         # wguess = 1.2
->>>>>>> 8e7110fe
         T_Hguess = 0.12
         factorguess = 70000
 
