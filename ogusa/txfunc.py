'''
------------------------------------------------------------------------
This script reads in data generated from the OSPC Tax Calculator and
the 2009 IRS PUF. It then estimates tax functions tau_{s,t}(x,y), where
tau_{s,t} is the effective tax rate, marginal tax rate on labor income,
or the marginal tax rate on capital income, for a given age (s) in a
particular year (t). x is total labor income, and y is total capital
income.

This module defines the following functions:
    gen_rate_grid()
    wsumsq()
    find_outliers()
    replace_outliers()

    tax_func_estimate()
    get_tax_func_estimate()

This Python script calls the following modules:
    get_micro_data.py
    utils.py

This Python script outputs the following:
    ./TAX_ESTIMATE_PATH/TxFuncEst_baseline{}.pkl
    ./TAX_ESTIMATE_PATH/TxFuncEst_policy{}.pkl
------------------------------------------------------------------------
'''
# Import packages
import time
import os
import numpy as np
import numpy.random as rnd
import scipy.optimize as opt
try:
    import cPickle as pickle
except:
    import pickle
import pandas as pd
import matplotlib
import matplotlib.pyplot as plt
from matplotlib.ticker import MultipleLocator, FormatStrFormatter
from mpl_toolkits.mplot3d import Axes3D
from matplotlib import cm

import get_micro_data
import utils

TAX_ESTIMATE_PATH = os.environ.get("TAX_ESTIMATE_PATH", ".")

'''
------------------------------------------------------------------------
Define Functions
------------------------------------------------------------------------
'''

def gen_rate_grid(X, Y, params):
    '''
    --------------------------------------------------------------------
    This function generates a grid of tax rates (ETR, MTRx, or MTRy)
    from a grid of total labor income (X) and a grid of total capital
    income (Y).

    tau(X) = (max_x - min_x) * ((AX^2 + BX) / (AX^2 + BX + 1)) + min_x

    tau(Y) = (max_y - min_y) * ((CY^2 + DY) / (CY^2 + DY + 1)) + min_y

    rate(X,Y) =
    ((tau(X) + shift_x)^share) * ((tau(Y) + shift_y)^(1-share))) + shift
    --------------------------------------------------------------------
    INPUTS:
    X       = (N, N) matrix, discretized support (N elements) of labor
              income as row vector copied down N rows
    Y       = (N, N) matrix, discretized support (N elements) of capital
              income as column vector copied across N columns
    params  = (12,) vector, estimated parameters (A, B, C, D, max_x,
              min_x, max_y, min_y, shift_x, shift_y, shift, share)
    A       = scalar > 0, polynomial coefficient on X**2
    B       = scalar > 0, polynomial coefficient on X
    C       = scalar > 0, polynomial coefficient on Y**2
    D       = scalar > 0, polynomial coefficient on Y
    max_x   = scalar > 0, maximum tax rate for X given Y=0
    min_x   = scalar, minimum effective tax rate for X given Y=0
    max_y   = scalar > 0, maximum effective tax rate for Y given X=0
    min_y   = scalar, minimum effective tax rate for Y given X=0
    shift_x = scalar, adds to tau(X) to assure value in rate(X,Y) term
              is strictly positive
    shift_y = scalar, adds to tau(Y) to assure value in rate(X,Y) term
              is strictly positive
    shift   = scalar, adds to the Cobb-Douglas function to capture
              negative tax rates
    share   = scalar in [0, 1], share parameter in Cobb-Douglas function

    OTHER FUNCTIONS AND FILES CALLED BY THIS FUNCTION: None

    OBJECTS CREATED WITHIN FUNCTION:
    X2        = (N, N) matrix, X squared
    Y2        = (N, N) matrix, Y squared
    tau_x     = (N, N) matrix, ratio of polynomials function tau(X)
                evaluated at grid points X
    tau_x     = (N, N) matrix, ratio of polynomials function tau(Y)
                evaluated at grid points Y
    rate_grid = (N, N) matrix, predicted tax rates given labor income
                grid (X) and capital income grid (Y)

    RETURNS: rate_grid
    --------------------------------------------------------------------
    '''
    (A, B, C, D, max_x, min_x, max_y, min_y, shift_x, shift_y, shift,
        share) = params
    X2 = X ** 2
    Y2 = Y ** 2
    tau_x = (((max_x - min_x) * (A * X2 + B * X) / (A * X2 + B * X + 1))
        + min_x)
    tau_y = (((max_y - min_y) * (C * Y2 + D * Y) / (C * Y2 + D * Y + 1))
        + min_y)
    rate_grid = (((tau_x + shift_x) ** share) *
        ((tau_y + shift_y) ** (1 - share))) + shift

    return rate_grid


def gen_3Dscatters_hist(df, s, t, output_dir):
    '''
    --------------------------------------------------------------------
    Create 3-D scatterplots and corresponding 3D histogram of ETR, MTRx,
    and MTRy as functions of labor income and capital income with
    truncated data in the income dimension
    --------------------------------------------------------------------
    INPUTS:
    df         = (N1, 11) DataFrame, 11 variables with N observations
    s          = integer >= 21, age of individual
    t          = integer >= 2016, year of analysis
    output_dir = string, output directory for saving plot files

    OTHER FUNCTIONS AND FILES CALLED BY THIS FUNCTION: None

    OBJECTS CREATED WITHIN FUNCTION:
    df_trnc   = (N2 x 6) DataFrame, truncated data for 3D graph
    inc_lab   = (N2 x 1) vector, total labor income for 3D graph
    inc_cap   = (N2 x 1) vector, total capital income for 3D graph
    etr_data  = (N2 x 1) vector, effective tax rate data
    mtrx_data = (N2 x 1) vector, marginal tax rate of labor income data
    mtry_data = (N2 x 1) vector, marginal tax rate of capital income
                data
    filename  = string, name of image file
    fullpath  = string, full path of file
    bin_num   = integer >= 2, number of bins along each axis for 3D
                histogram
    hist      = (bin_num, bin_num) matrix, bin percentages
    xedges    = (bin_num+1,) vector, bin edge values in x-dimension
    yedges    = (bin_num+1,) vector, bin edge values in y-dimension
    x_midp    = (bin_num,) vector, midpoints of bins in x-dimension
    y_midp    = (bin_num,) vector, midpoints of bins in y-dimension
    elements  = integer, total number of 3D histogram bins
    xpos      = (bin_num * bin_num) vector, x-coordinates of each bin
    ypos      = (bin_num * bin_num) vector, y-coordinates of each bin
    zpos      = (bin_num * bin_num) vector, zeros or z-coordinates of
                origin of each bin
    dx        = (bin_num,) vector, x-width of each bin
    dy        = (bin_num,) vector, y-width of each bin
    dz        = (bin_num * bin_num) vector, height of each bin

    FILES SAVED BY THIS FUNCTION:
        output_dir/ETR_Age_[age]_Year_[year]_data.png
        output_dir/MTRx_Age_[age]_Year_[year]_data.png
        output_dir/MTRy_Age_[age]_Year_[year]_data.png
        output_dir/Hist_Age_[age]_Year_[year].png

    RETURNS: None
    --------------------------------------------------------------------
    '''
    # Truncate the data
    df_trnc = df[(df['Total Labor Income'] > 5) &
        (df['Total Labor Income'] < 500000) &
        (df['Total Capital Income'] > 5) &
        (df['Total Capital Income'] < 500000)]
    inc_lab = df_trnc['Total Labor Income']
    inc_cap = df_trnc['Total Capital Income']
    etr_data = df_trnc['Effective Tax Rate']
    mtrx_data = df_trnc['MTR Labor']
    mtry_data = df_trnc['MTR capital income']

    # Plot 3D scatterplot of ETR data
    fig = plt.figure()
    ax = fig.add_subplot(111, projection ='3d')
    ax.scatter(inc_lab, inc_cap, etr_data, c='r', marker='o')
    ax.set_xlabel('Total Labor Income')
    ax.set_ylabel('Total Capital Income')
    ax.set_zlabel('Effective Tax Rate')
    plt.title('ETR, Lab. Inc., and Cap. Inc., Age=' + str(s) + ', Year='
        + str(t))
    filename = ("ETR_Age_" + str(s) + "_Year_" + str(t) + "_data.png")
    fullpath = os.path.join(output_dir, filename)
    fig.savefig(fullpath, bbox_inches='tight')
    plt.close()

    # Plot 3D histogram for all data
    fig = plt.figure()
    ax = fig.add_subplot(111, projection ='3d')
    bin_num = int(30)
    hist, xedges, yedges = np.histogram2d(inc_lab, inc_cap,
        bins=bin_num)
    hist = hist / hist.sum()
    x_midp = xedges[:-1] + 0.5 * (xedges[1] - xedges[0])
    y_midp = yedges[:-1] + 0.5 * (yedges[1] - yedges[0])
    elements = (len(xedges) - 1) * (len(yedges) - 1)
    ypos, xpos = np.meshgrid(y_midp, x_midp)
    xpos = xpos.flatten()
    ypos = ypos.flatten()
    zpos = np.zeros(elements)
    dx = (xedges[1] - xedges[0]) * np.ones_like(bin_num)
    dy = (yedges[1] - yedges[0]) * np.ones_like(bin_num)
    dz = hist.flatten()
    ax.bar3d(xpos, ypos, zpos, dx, dy, dz, color='b', zsort='average')
    ax.set_xlabel('Total Labor Income')
    ax.set_ylabel('Total Capital Income')
    ax.set_zlabel('Percent of obs.')
    plt.title('Histogram by lab. inc., and cap. inc., Age=' + str(s) +
        ', Year=' + str(t))
    filename = ("Hist_Age_" + str(s) + "_Year_" + str(t) + ".png")
    fullpath = os.path.join(output_dir, filename)
    fig.savefig(fullpath, bbox_inches='tight')
    plt.close()

    # Plot 3D scatterplot of MTRx data
    fig = plt.figure()
    ax = fig.add_subplot(111, projection ='3d')
    ax.scatter(inc_lab, inc_cap, mtrx_data, c='r', marker='o')
    ax.set_xlabel('Total Labor Income')
    ax.set_ylabel('Total Capital Income')
    ax.set_zlabel('Marginal Tax Rate, Labor Inc.)')
    plt.title("MTR Labor Income, Lab. Inc., and Cap. Inc., Age=" +
        str(s) + ", Year=" + str(t))
    filename = ("MTRx_Age_"+ str(s) + "_Year_" + str(t) + "_data.png")
    fullpath = os.path.join(output_dir, filename)
    fig.savefig(fullpath, bbox_inches='tight')
    plt.close()

    # Plot 3D scatterplot of MTRy data
    fig = plt.figure()
    ax = fig.add_subplot(111, projection ='3d')
    ax.scatter(inc_lab, inc_cap, mtry_data, c='r', marker='o')
    ax.set_xlabel('Total Labor Income')
    ax.set_ylabel('Total Capital Income')
    ax.set_zlabel('Marginal Tax Rate (Capital Inc.)')
    plt.title("MTR Capital Income, Cap. Inc., and Cap. Inc., Age=" +
        str(s) + ", Year=" + str(t))
    filename = ("MTRy_Age_"+ str(s) + "_Year_" + str(t) + "_data.png")
    fullpath = os.path.join(output_dir, filename)
    fig.savefig(fullpath, bbox_inches='tight')
    plt.close()


def plot_txfunc_v_data(tx_params, data, params): #This isn't in use yet
    '''
    --------------------------------------------------------------------
    This function plots a single estimated tax function against its
    corresponding data
    --------------------------------------------------------------------
    cmap1       = color map object for matplotlib 3D plots
    tx_label    = string, text representing type of tax rate
    gridpts     = scalar > 2, number of grid points in X and Y
                  dimensions
    X_vec       = (gridpts,) vector, discretized log support of X
    Y_vec       = (gridpts,) vector, discretized log support of Y
    X_grid      = (gridpts, gridpts) matrix, ?
    Y_grid      = (gridpts, gridpts) matrix, ?
    txrate_grid = (gridpts, gridpts) matrix, ?
    filename    = string, name of plot to be saved
    fullpath    = string, full path name of file to be saved
    df_trnc_gph = (Nb, 11) DataFrame, truncated data for plotting
    X_gph       = (Nb,) Series, truncated labor income data
    Y_gph       = (Nb,) Series, truncated capital income data
    txrates_gph = (Nb,) Series, truncated tax rate (ETR, MTRx, or MTRy)
                  data
    --------------------------------------------------------------------
    '''
    X_data = data['Total Labor Income']
    Y_data = data['Total Capital Income']
    (s, t, rate_type, plot_full, plot_trunc, show_plots, save_plots,
        output_dir) = params

    cmap1 = matplotlib.cm.get_cmap('summer')

    if plot_full:
        if rate_type == 'etr':
            txrate_data = data['Effective Tax Rate']
            tx_label = 'ETR'
        elif rate_type == 'mtrx':
            txrate_data = data['MTR Labor']
            tx_label = 'MTRx'
        elif rate_type == 'mtry':
            txrate_data = data['MTR capital income']
            tx_label = 'MTRy'
        # Make comparison plot with full income domains
        fig = plt.figure()
        ax = fig.add_subplot(111, projection ='3d')
        ax.scatter(X_data, Y_data, txrate_data, c='r', marker='o')
        ax.set_xlabel('Total Labor Income')
        ax.set_ylabel('Total Capital Income')
        ax.set_zlabel(tx_label)
        plt.title(tx_label + ' vs. Predicted ' + tx_label + ': Age=' +
            str(s) + ', Year=' + str(t))

        gridpts = 50
        X_vec = np.exp(np.linspace(np.log(1), np.log(X_data.max()),
            gridpts))
        Y_vec = np.exp(np.linspace(np.log(1), np.log(Y_data.max()),
            gridpts))
        X_grid, Y_grid = np.meshgrid(X_vec, Y_vec)
        txrate_grid = gen_rate_grid(X_grid, Y_grid, tx_params)
        ax.plot_surface(X_grid, Y_grid, txrate_grid, cmap=cmap1,
            linewidth=0)

        if save_plots:
            filename = (tx_label + '_Age_' + str(s) + '_Year_' + str(t) +
                '_vsPred.png')
            fullpath = os.path.join(output_dir, filename)
            fig.savefig(fullpath, bbox_inches='tight')

        if show_plots:
            plt.show()

        plt.close()

    if plot_trunc:
        # Make comparison plot with truncated income domains
        data_trnc = data[(data['Total Labor Income'] > 5) &
            (data['Total Labor Income'] < 800000) &
            (data['Total Capital Income'] > 5) &
            (data['Total Capital Income'] < 800000)]
        X_trnc = data_trnc['Total Labor Income']
        Y_trnc = data_trnc['Total Capital Income']
        if rate_type == 'etr':
            txrates_trnc = data_trnc['Effective Tax Rate']
            tx_label = 'ETR'
        elif rate_type == 'mtrx':
            txrates_trnc = data_trnc['MTR Labor']
            tx_label = 'MTRx'
        elif rate_type == 'mtry':
            txrates_trnc = data_trnc['MTR capital income']
            tx_label = 'MTRy'

        fig = plt.figure()
        ax = fig.add_subplot(111, projection ='3d')
        ax.scatter(X_trnc, Y_trnc, txrates_trnc, c='r', marker='o')
        ax.set_xlabel('Total Labor Income')
        ax.set_ylabel('Total Capital Income')
        ax.set_zlabel(tx_label)
        plt.title('Truncated ' + tx_label + ', Lab. Inc., and Cap. ' +
            'Inc., Age=' + str(s) + ', Year=' + str(t))

        gridpts = 50
        X_vec = np.exp(np.linspace(np.log(1), np.log(X_trnc.max()),
            gridpts))
        Y_vec = np.exp(np.linspace(np.log(1), np.log(Y_trnc.max()),
            gridpts))
        X_grid, Y_grid = np.meshgrid(X_vec, Y_vec)
        txrate_grid = gen_rate_grid(X_grid, Y_grid, tx_params)
        ax.plot_surface(X_grid, Y_grid, txrate_grid, cmap=cmap1,
            linewidth=0)

        if save_plots:
            filename = (tx_label + 'trunc_Age_' + str(s) + '_Year_' +
                str(t) + '_vsPred.png')
            fullpath = os.path.join(output_dir, filename)
            fig.savefig(fullpath, bbox_inches='tight')

        if show_plots:
            plt.show()

        plt.close()


def wsumsq(params, *args):
    '''
    --------------------------------------------------------------------
    This function generates the weighted sum of squared deviations of
    predicted values of tax rates (ETR, MTRx, or MTRy) from the tax
    rates from the data for the Cobb-Douglas functional form of the tax
    function.
    --------------------------------------------------------------------
    INPUTS:
    params  = (7,) vector, guesses for (coef1, coef2, coef3, coef4,
              max_x, max_y, share)
    coef1   = scalar > 0, adjusted coefficient on \hat{X^2} term
    coef2   = scalar > 0, adjusted coefficient on \hat{X} term
    coef3   = scalar > 0, adjusted coefficient on \hat{Y^2} term
    coef4   = scalar > 0, adjusted coefficient on \hat{Y} term
    max_x   = scalar > 0, maximum asymptotic tax rate when y=0
    max_y   = scalar > 0, maximum asymptotic tax rate when x=0
    share   = scalar in [0,1], share parameter in Cobb-Douglas function
    args    = length 7 tuple, (X, Y, min_x, min_y, shift, txrates, wgts)
    X       = (N,) Series, X (labor income) data
    Y       = (N,) Series, Y (capital income) data
    min_x   = scalar < max_x, minimum value of tax rate when y=0
    min_y   = scalar < max_y, minimum value of tax rate when x=0
    shift   = scalar, shifts the entire tax rate function
    txrates = (N,) Series, tax rate data (ETR, MTRx, or MTRy)
    wgts    = (N,) Series, population weights for each observation

    OTHER FUNCTIONS AND FILES CALLED BY THIS FUNCTION: None

    OBJECTS CREATED WITHIN FUNCTION:
    X2          = (N,) Series, X^2 (labor income ** 2) data
    Y2          = (N,) Series, Y^2 (capital income ** 2) data
    X2bar       = scalar > 0, weighted average of X2 (labor income^2)
    Xbar        = scalar > 0, weighted average of X (labor income)
    Y2bar       = scalar > 0, weighted average of Y2 (capital income^2)
    Ybar        = scalar > 0, weighted average of Y (capital income)
    shift_x     = scalar, shifter to make tau(x) in CES positive
    shift_y     = scalar, shifter to make tau(y) in CES positive
    X2til       = (N,) Series, X2 percent deviation from weighted mean
    Xtil        = (N,) Series, X percent deviation from weighted mean
    Y2til       = (N,) Series, Y2 percent deviation from weighted mean
    Ytil        = (N,) Series, Y percent deviation from weighted mean
    Etil        = scalar > 0, constant term in adjusted X polynomial
    Ftil        = scalar > 0, constant term in adjusted Y polynomial
    tau_x       = (N,) Series, ratio of polynomials function tau(X)
                  evaluated at points X
    tau_y       = (N,) Series, ratio of polynomials function tau(Y)
                  evaluated at points Y
    txrates_est = (N,) Series, predicted tax rates (ETR, MTRx, MTRy) for
                  each observation
    errors      = (N,) Series, difference between predicted tax rates
                  and the tax rates from the data
    wssqdev     = scalar > 0, weighted sum of squared deviations

    RETURNS: wssqdev
    --------------------------------------------------------------------
    '''
    coef1, coef2, coef3, coef4, max_x, max_y, share = params
    X, Y, min_x, min_y, shift, txrates, wgts = args
    X2 = X ** 2
    Y2 = Y ** 2
    X2bar = (X2 * wgts).sum() / wgts.sum()
    Xbar = (X * wgts).sum() / wgts.sum()
    Y2bar = (Y2 * wgts).sum() / wgts.sum()
    Ybar = (Y * wgts).sum() / wgts.sum()
    shift_x = np.maximum(-min_x, 0.0) + 0.01 * (max_x - min_x)
    shift_y = np.maximum(-min_y, 0.0) + 0.01 * (max_y - min_y)
    X2til = (X2 - X2bar) / X2bar
    Xtil = (X - Xbar) / Xbar
    Y2til = (Y2 - Y2bar) / Y2bar
    Ytil = (Y - Ybar) / Ybar
    Etil = coef1 + coef2
    Ftil = coef3 + coef4
    tau_x = (((max_x - min_x) * (coef1 * X2til + coef2 * Xtil + Etil) /
        (coef1 * X2til + coef2 * Xtil + Etil + 1)) + min_x)
    tau_y = (((max_y - min_y) * (coef3 * Y2til + coef4 * Ytil + Ftil) /
        (coef3 * Y2til + coef4 * Ytil + Ftil + 1)) + min_y)
    txrates_est = (((tau_x + shift_x) ** share) *
                  ((tau_y + shift_y) ** (1 - share))) + shift
    errors = txrates_est - txrates
    wssqdev = (wgts * (errors ** 2)).sum()

    return wssqdev


def find_outliers(sse_mat, age_vec, se_mult, start_year, varstr,
  graph=False):
    '''
    --------------------------------------------------------------------
    This function takes a matrix of sum of squared errors (SSE) from
    tax function estimations for each age (s) in each year of the budget
    window (t) and marks estimations that have outlier SSE.
    --------------------------------------------------------------------
    INPUTS:
    sse_mat    = [S,BW] array, SSE for each estimated tax function
    age_vec    = [S,] vector, vector of ages
    se_mult    = scalar, multiple of standard devitiosn before consider
                  estimate an outlier
    start_year = integer, first year of budget window
    varstr     = string, name of tax function being evaluated
    graph      = boolean, flag to output graphs
    OTHER FUNCTIONS AND FILES CALLED BY THIS FUNCTION: None
    OBJECTS CREATED WITHIN FUNCTION:
    thresh      = [S,BW] array, threshold values for SSE before consider
                   tax function outlier
    sse_big_mat = [S,BW] array, indicators of weither tax function is outlier
    RETURNS: sse_big_mat
    --------------------------------------------------------------------
    '''
    # Mark outliers from estimated MTRx functions
    thresh = (sse_mat[sse_mat>0].mean() +
             se_mult * sse_mat[sse_mat>0].std())
    sse_big_mat = sse_mat > thresh
    print varstr, ": ", str(sse_big_mat.sum()), \
          " observations tagged as outliers."
    if graph == True:
        # Plot sum of squared errors of tax functions over age for each
        # year of budget window
        fig, ax = plt.subplots()
        plt.plot(age_vec, sse_mat[:,0], label=str(start_year))
        plt.plot(age_vec, sse_mat[:,1], label=str(start_year+1))
        plt.plot(age_vec, sse_mat[:,2], label=str(start_year+2))
        plt.plot(age_vec, sse_mat[:,3], label=str(start_year+3))
        plt.plot(age_vec, sse_mat[:,4], label=str(start_year+4))
        plt.plot(age_vec, sse_mat[:,5], label=str(start_year+5))
        plt.plot(age_vec, sse_mat[:,6], label=str(start_year+6))
        plt.plot(age_vec, sse_mat[:,7], label=str(start_year+7))
        plt.plot(age_vec, sse_mat[:,8], label=str(start_year+8))
        plt.plot(age_vec, sse_mat[:,9], label=str(start_year+9))
        # for the minor ticks, use no labels; default NullFormatter
        minorLocator   = MultipleLocator(1)
        ax.xaxis.set_minor_locator(minorLocator)
        plt.grid(b=True, which='major', color='0.65',linestyle='-')
        plt.legend(loc='upper left')
        titletext = "Sum of Squared Errors by Age and Tax Year: " + varstr
        plt.title(titletext)
        plt.xlabel(r'Age $s$')
        plt.ylabel(r'SSE')
        # Create directory if OUTPUT directory does not already exist
        cur_path = os.path.split(os.path.abspath(__file__))[0]
        output_fldr = "OUTPUT/TaxFunctions"
        output_dir = os.path.join(cur_path, output_fldr)
        if os.access(output_dir, os.F_OK) == False:
            os.makedirs(output_dir)
        graphname = "SSE_" + varstr
        output_path = os.path.join(output_dir, graphname)
        plt.savefig(output_path)
        # plt.show()
    if sse_big_mat.sum() > 0:
        # Mark the outliers from the first sweep above. Then mark the
        # new outliers in a second sweep
        sse_mat_new = sse_mat.copy()
        sse_mat_new[sse_big_mat] = np.nan
        thresh2 = (sse_mat_new[sse_mat_new>0].mean() +
                  se_mult * sse_mat_new[sse_mat_new>0].std())
        sse_big_mat += sse_mat_new > thresh2
        print varstr, ": ", "After second round, ", \
            str(sse_big_mat.sum()), \
            " observations tagged as outliers (cumulative)."
        if graph == True:
            # Plot sum of squared errors of tax functions over age for
            # each year of budget window
            fig, ax = plt.subplots()
            plt.plot(age_vec, sse_mat_new[:,0], label=str(start_year))
            plt.plot(age_vec, sse_mat_new[:,1], label=str(start_year+1))
            plt.plot(age_vec, sse_mat_new[:,2], label=str(start_year+2))
            plt.plot(age_vec, sse_mat_new[:,3], label=str(start_year+3))
            plt.plot(age_vec, sse_mat_new[:,4], label=str(start_year+4))
            plt.plot(age_vec, sse_mat_new[:,5], label=str(start_year+5))
            plt.plot(age_vec, sse_mat_new[:,6], label=str(start_year+6))
            plt.plot(age_vec, sse_mat_new[:,7], label=str(start_year+7))
            plt.plot(age_vec, sse_mat_new[:,8], label=str(start_year+8))
            plt.plot(age_vec, sse_mat_new[:,9], label=str(start_year+9))
            # for the minor ticks, use no labels; default NullFormatter
            minorLocator   = MultipleLocator(1)
            ax.xaxis.set_minor_locator(minorLocator)
            plt.grid(b=True, which='major', color='0.65',linestyle='-')
            plt.legend(loc='upper left')
            titletext = ("Sum of Squared Errors by Age and Tax Year" +
                        " minus outliers (round 1): " + varstr)
            plt.title(titletext)
            plt.xlabel(r'Age $s$')
            plt.ylabel(r'SSE')
            graphname = "SSE_" + varstr + "_NoOut1"
            output_path = os.path.join(output_dir, graphname)
            plt.savefig(output_path)
            # plt.show()
        if (sse_mat_new > thresh2).sum() > 0:
            # Mark the outliers from the second sweep above
            sse_mat_new2 = sse_mat_new.copy()
            sse_mat_new2[sse_big_mat] = np.nan
            if graph == True:
                # Plot sum of squared errors of tax functions over age
                # for each year of budget window
                fig, ax = plt.subplots()
                plt.plot(age_vec, sse_mat_new2[:,0], label=str(start_year))
                plt.plot(age_vec, sse_mat_new2[:,1], label=str(start_year+1))
                plt.plot(age_vec, sse_mat_new2[:,2], label=str(start_year+2))
                plt.plot(age_vec, sse_mat_new2[:,3], label=str(start_year+3))
                plt.plot(age_vec, sse_mat_new2[:,4], label=str(start_year+4))
                plt.plot(age_vec, sse_mat_new2[:,5], label=str(start_year+5))
                plt.plot(age_vec, sse_mat_new2[:,6], label=str(start_year+6))
                plt.plot(age_vec, sse_mat_new2[:,7], label=str(start_year+7))
                plt.plot(age_vec, sse_mat_new2[:,8], label=str(start_year+8))
                plt.plot(age_vec, sse_mat_new2[:,9], label=str(start_year+9))
                # for the minor ticks, use no labels; default NullFormatter
                minorLocator   = MultipleLocator(1)
                ax.xaxis.set_minor_locator(minorLocator)
                plt.grid(b=True, which='major', color='0.65',linestyle='-')
                plt.legend(loc='upper left')
                titletext = ("Sum of Squared Errors by Age and Tax Year"
                            + " minus outliers (round 2): " + varstr)
                plt.title(titletext)
                plt.xlabel(r'Age $s$')
                plt.ylabel(r'SSE')
                graphname = "SSE_" + varstr + "_NoOut2"
                output_path = os.path.join(output_dir, graphname)
                plt.savefig(output_path)
                # plt.show()

    return sse_big_mat


def replace_outliers(param_arr, sse_big_mat):
    '''
    --------------------------------------------------------------------
    This function replaces outlier estimated tax function parameters
    with linearly interpolated tax function tax function parameters
    --------------------------------------------------------------------
    INPUTS:
    sse_big_mat = [S,BW] array, indicators of weither tax function is outlier
    param_arr   = [S,BW,#tax params] array, estimated tax function parameters
    OTHER FUNCTIONS AND FILES CALLED BY THIS FUNCTION: None
    OBJECTS CREATED WITHIN FUNCTION:
    age_ind       = [S,] list, list of ages
    param_arr_adj = [S,BW,#tax params] array, estimated and interpolated tax function parameters
    big_cnt       = integer, number of outliers replaced
    slopevec      = [1,1,#tax params] array, slope used for linear interpolation of outliers
    interceptvec  = [1,1,#tax params] array, intercept used for linear interpolation of outliers
    RETURNS: param_arr_adj
    --------------------------------------------------------------------
    '''
    numparams = param_arr.shape[2]
    age_ind = np.arange(0, sse_big_mat.shape[0])
    param_arr_adj = param_arr.copy()
    for t in xrange(0, sse_big_mat.shape[1]):
        big_cnt = 0
        for s in age_ind:
            # Smooth out ETR tax function outliers
            if sse_big_mat[s, t] == True and s < sse_big_mat.shape[0]-1:
                # For all outlier observations, increase the big_cnt by
                # 1 and set the param_arr_adj equal to nan
                big_cnt += 1
                param_arr_adj[s, t, :] = np.nan
            if (sse_big_mat[s, t] == False and big_cnt > 0 and
              s == big_cnt):
                # When the current function is not an outlier but the last
                # one was and this string of outliers is at the beginning
                # ages, set the outliers equal to this period's tax function
                reshaped = param_arr_adj[s, t, :].reshape((1, 1, numparams))
                param_arr_adj[:big_cnt, t, :] = np.tile(reshaped, (big_cnt, 1))
                big_cnt = 0

            if (sse_big_mat[s, t] == False and big_cnt > 0 and
                s > big_cnt):
                # When the current function is not an outlier but the last
                # one was and this string of outliers is in the interior of
                # ages, set the outliers equal to a linear interpolation
                # between the two bounding non-outlier functions
                diff = (param_arr_adj[s, t, :] -
                        param_arr_adj[s-big_cnt-1, t, :])
                slopevec = diff / (big_cnt + 1)
                slopevec = slopevec.reshape(1, numparams)
                tiled_slopevec = np.tile(slopevec, (big_cnt, 1))

                interceptvec = \
                    param_arr_adj[s-big_cnt-1, t, :].reshape(1, numparams)
                tiled_intvec = np.tile(interceptvec, (big_cnt, 1))

                reshaped_arange = np.arange(1, big_cnt+1).reshape(big_cnt, 1)
                tiled_reshape_arange = np.tile(reshaped_arange, (1, numparams))

                param_arr_adj[s-big_cnt:s, t, :] = (
                    tiled_intvec + tiled_slopevec * tiled_reshape_arange
                )

                big_cnt = 0
            if sse_big_mat[s, t] == True and s == sse_big_mat.shape[0]-1:
                # When the last ages are outliers, set the parameters equal
                # to the most recent non-outlier tax function
                big_cnt += 1
                param_arr_adj[s, t, :] = np.nan
                reshaped = \
                    param_arr_adj[s-big_cnt, t, :].reshape(1, 1, numparams)
                param_arr_adj[s-big_cnt+1:, t, :] = np.tile(reshaped,
                                                            (big_cnt, 1))

    return param_arr_adj


def txfunc_est(df, s, t, rate_type, output_dir, graph):
    '''
    --------------------------------------------------------------------
    This function uses tax tax rate and income data for individuals of a
    particular age (s) and a particular year (t) to estimate the
    parameters of a Cobb-Douglas aggregation function of two ratios of
    polynomials in labor income and capital income, respectively.
    --------------------------------------------------------------------
    INPUTS:
    df         = (N, 11) DataFrame, data variables indexed by 11
                 variable names
    s          = integer >= 21, age
    t          = integer >= 2016, year
    rate_type  = string, either 'etr', 'mtrx', or 'mtry'
    output_dir = string, output directory in which to save plots
    graph      = Boolean, =True graphs the estimated functions compared
                 to the data

    OTHER FUNCTIONS AND FILES CALLED BY THIS FUNCTION:
        wsumsq()
        utils.mkdirs()
        gen_rate_grid()

    OBJECTS CREATED WITHIN FUNCTION:
    X           = (N,) Series, labor income data
    Y           = (N,) Series, capital income data
    wgts        = (N,) Series, population weights on the data
    X2          = (N,) Series, labor income squared (X^2)
    Y2          = (N,) Series, capital income squared (Y^2)
    X2bar       = scalar > 0, population weighted mean of X2
    Xbar        = scalar > 0, population weighted mean of X
    Y2bar       = scalar > 0, population weighted mean of Y2
    Ybar        = scalar > 0, population weighted mean of Y
    txrates     = (N,) vector, tax rates from data (ETR, MTRx, or MTRy)
    x_10pctl    = scalar > 0, 10th percentile of labor income data
    y_10pctl    = scalar > 0, 10th percentile of capital income data
    x_20pctl    = scalar > 0, 20th percentile of labor income data
    y_20pctl    = scalar > 0, 20th percentile of capital income data
    min_x       = scalar, minimum tax rate for X given Y=0
    min_y       = scalar, minimum tax rate for Y given X=0
    Atil_init   = scalar > 0, initial guess for coefficient on \hat{X^2}
    Btil_init   = scalar > 0, initial guess for coefficient on \hat{X}
    Ctil_init   = scalar > 0, initial guess for coefficient on \hat{Y^2}
    Dtil_init   = scalar > 0, initial guess for coefficient on \hat{Y}
    ub_max_x    = scalar > 0, maximum amount of capital income at the
                  low range of capital income used to calculate the
                  asymptotic maximum tax rate when capital income is
                  close to zero
    ub_max_y    = scalar > 0, maximum amount of labor income at the low
                  range of labor income used to calculate the asymptotic
                  maximum tax rate when labor income is close to zero
    max_x_init  = scalar > 0, initial guess for maximum tax rate for X
                  given Y=0
    max_y_init  = scalar > 0, initial guess for maximum tax rate for Y
                  given X=0
    shift       = scalar, adds to the Cobb-Douglas function to capture
                  negative tax rates
    share_init  = scalar in [0,1], share parameter in Cobb-Douglas
                  function
    numparams   = integer > 1, number of parameters to characterize
                  function
    params_init = (7,) vector, parameters for minimization function
                  (Atil_init, Btil_init, Ctil_init, Dtil_init,
                  max_x_init, max_y_init, share_init)
    tx_objs     = length 7 tuple, arguments to be passed in to minimizer
                  (X, Y, min_x, min_y, shift, txrates, wgts)
    lb_max_x    = scalar > 0, lower bound for max_x. Must be greater
                  than min_x
    lb_max_y    = scalar > 0, lower bound for max_y. Must be greater
                  than min_y
    bnds        = length 7 tuple, max and min parameter bounds
    params_til  = dictionary, output from minimization
    Atil        = scalar, estimated coefficient on \hat{X^2} term
    Btil        = scalar, estimated coefficient on \hat{X} term
    Ctil        = scalar, estimated coefficient on \hat{Y^2} term
    Dtil        = scalar, estimated coefficient on \hat{Y} term
    max_x       = scalar > 0, estimated value for max_x (labor income)
    max_y       = scalar > 0, estimated value for max_y (capital income)
    share       = scalar in [0, 1], estimated Cobb-Douglas share param
    wsse        = scalar > 0, weighted sum of squared deviations from
                  minimization
    obs         = integer > 600, number of obervations in the data (N)
    shift_x     = scalar, adds to tau(Y) to assure value in rate(X,Y)
                  term is strictly positive
    shift_y     = scalar, adds to tau(Y) to assure value in rate(X,Y)
                  term is strictly positive
    params      = (12,) vector, all parameters for Cobb-Douglas
                  functional form, both estimated and calibrated (A, B,
                  C, D, max_x, min_x, max_y, min_y, shift_x, shift_y,
                  shift, share)

    RETURNS: params, wsse, obs
    --------------------------------------------------------------------
    '''
    X = df['Total Labor Income']
    Y = df['Total Capital Income']
    wgts = df['Weights']
    X2 = X ** 2
    Y2 = Y ** 2
    X2bar = (X2 * wgts).sum() / wgts.sum()
    Xbar = (X * wgts).sum() / wgts.sum()
    Y2bar = (Y2 * wgts).sum() / wgts.sum()
    Ybar = (Y * wgts).sum() / wgts.sum()
    if rate_type == 'etr':
        txrates = df['Effective Tax Rate']
    elif rate_type == 'mtrx':
        txrates = df['MTR Labor']
    elif rate_type == 'mtry':
        txrates = df['MTR capital income']
    x_10pctl = df['Total Labor Income'].quantile(0.1)
    y_10pctl = df['Total Capital Income'].quantile(0.1)
    x_20pctl = df['Total Labor Income'].quantile(.2)
    y_20pctl = df['Total Capital Income'].quantile(.2)
    min_x = txrates[(df['Total Capital Income'] < y_10pctl)].min()
    min_y = txrates[(df['Total Labor Income'] < x_10pctl)].min()
    Atil_init = 1.0
    Btil_init = 1.0
    Ctil_init = 1.0
    Dtil_init = 1.0
    max_x_init = np.minimum(
        txrates[(df['Total Capital Income'] < y_20pctl)].max(), 0.7)
    max_y_init = np.minimum(
        txrates[(df['Total Labor Income'] < x_20pctl)].max(), 0.7)
    shift = txrates[(df['Total Labor Income'] < x_20pctl) |
        (df['Total Capital Income'] < y_20pctl)].min()
    share_init = 0.5
    numparams = int(12)
    params_init = np.array([Atil_init, Btil_init, Ctil_init,
        Dtil_init, max_x_init, max_y_init, share_init])
    tx_objs = (X, Y, min_x, min_y, shift, txrates, wgts)
    lb_max_x = np.maximum(min_x, 0.0) + 1e-4
    lb_max_y = np.maximum(min_y, 0.0) + 1e-4
    bnds = ((1e-12, None), (1e-12, None), (1e-12, None), (1e-12, None),
        (lb_max_x, 0.8), (lb_max_y, 0.8), (0, 1))
    params_til = opt.minimize(wsumsq, params_init,
        args=(tx_objs), method="L-BFGS-B", bounds=bnds, tol=1e-15)
    Atil, Btil, Ctil, Dtil, max_x, max_y, share = params_til.x
    # message = ("(max_x, min_x)=(" + str(max_x) + ", " + str(min_x) +
    #     "), (max_y, min_y)=(" + str(max_y) + ", " + str(min_y) + ")")
    # print message
    wsse = params_til.fun
    obs = df.shape[0]
    shift_x = np.maximum(-min_x, 0.0) + 0.01 * (max_x - min_x)
    shift_y = np.maximum(-min_y, 0.0) + 0.01 * (max_y - min_y)
    params = np.zeros(numparams)
    params[:4] = (np.array([Atil, Btil, Ctil, Dtil]) /
        np.array([X2bar, Xbar, Y2bar, Ybar]))
    params[4:] = np.array([max_x, min_x, max_y, min_y, shift_x,
        shift_y, shift, share])

    if graph:
        '''
        ----------------------------------------------------------------
        cmap1       = color map object for matplotlib 3D plots
        tx_label    = string, text representing type of tax rate
        gridpts     = scalar > 2, number of grid points in X and Y
                      dimensions
        X_vec       = (gridpts,) vector, discretized log support of X
        Y_vec       = (gridpts,) vector, discretized log support of Y
        X_grid      = (gridpts, gridpts) matrix, ?
        Y_grid      = (gridpts, gridpts) matrix, ?
        txrate_grid = (gridpts, gridpts) matrix, ?
        filename    = string, name of plot to be saved
        fullpath    = string, full path name of file to be saved
        df_trnc_gph = (Nb, 11) DataFrame, truncated data for plotting
        X_gph       = (Nb,) Series, truncated labor income data
        Y_gph       = (Nb,) Series, truncated capital income data
        txrates_gph = (Nb,) Series, truncated tax rate (ETR, MTRx, or
                      MTRy) data
        ----------------------------------------------------------------
        '''
        cmap1 = matplotlib.cm.get_cmap('summer')

        # Make comparison plot with full income domains
        fig = plt.figure()
        ax = fig.add_subplot(111, projection ='3d')
        ax.scatter(X, Y, txrates, c='r', marker='o')
        ax.set_xlabel('Total Labor Income')
        ax.set_ylabel('Total Capital Income')
        if rate_type == 'etr':
            tx_label = 'ETR'
        elif rate_type == 'mtrx':
            tx_label = 'MTRx'
        elif rate_type == 'mtry':
            tx_label = 'MTRy'
        ax.set_zlabel(tx_label)
        plt.title(tx_label + ' vs. Predicted ' + tx_label + ': Age=' +
            str(s) + ', Year=' + str(t))

        gridpts = 50
        X_vec = np.exp(np.linspace(np.log(5), np.log(X.max()), gridpts))
        Y_vec = np.exp(np.linspace(np.log(5), np.log(Y.max()), gridpts))
        X_grid, Y_grid = np.meshgrid(X_vec, Y_vec)
        txrate_grid = gen_rate_grid(X_grid, Y_grid, params)
        ax.plot_surface(X_grid, Y_grid, txrate_grid, cmap=cmap1,
            linewidth=0)
        filename = (tx_label + '_Age_' + str(s) + '_Year_' + str(t) +
            '_vsPred.png')
        fullpath = os.path.join(output_dir, filename)
        fig.savefig(fullpath, bbox_inches='tight')
        plt.close()

        # Make comparison plot with truncated income domains
        df_trnc_gph = df[(df['Total Labor Income'] > 5) &
            (df['Total Labor Income'] < 800000) &
            (df['Total Capital Income'] > 5) &
            (df['Total Capital Income'] < 800000)]
        X_gph = df_trnc_gph['Total Labor Income']
        Y_gph = df_trnc_gph['Total Capital Income']
        if rate_type == 'etr':
            txrates_gph = df_trnc_gph['Effective Tax Rate']
        elif rate_type == 'mtrx':
            txrates_gph = df_trnc_gph['MTR Labor']
        elif rate_type == 'mtry':
            txrates_gph = df_trnc_gph['MTR capital income']

        fig = plt.figure()
        ax = fig.add_subplot(111, projection ='3d')
        ax.scatter(X_gph, Y_gph, txrates_gph, c='r', marker='o')
        ax.set_xlabel('Total Labor Income')
        ax.set_ylabel('Total Capital Income')
        ax.set_zlabel(tx_label)
        plt.title('Truncated ' + tx_label + ', Lab. Inc., and Cap. ' +
            'Inc., Age=' + str(s) + ', Year=' + str(t))

        gridpts = 50
        X_vec = np.exp(np.linspace(np.log(5), np.log(X_gph.max()),
            gridpts))
        Y_vec = np.exp(np.linspace(np.log(5), np.log(Y_gph.max()),
            gridpts))
        X_grid, Y_grid = np.meshgrid(X_vec, Y_vec)
        txrate_grid = gen_rate_grid(X_grid, Y_grid, params)
        ax.plot_surface(X_grid, Y_grid, txrate_grid, cmap=cmap1,
            linewidth=0)
        filename = (tx_label + 'trunc_Age_' + str(s) + '_Year_' + str(t) +
            '_vsPred.png')
        fullpath = os.path.join(output_dir, filename)
        fig.savefig(fullpath, bbox_inches='tight')
        plt.close()

    return params, wsse, obs


def tax_func_estimate(beg_yr=2016, baseline=True, analytical_mtrs=False,
  age_specific=True, reform={}, data=None):
    '''
    --------------------------------------------------------------------
    This function performs analysis on the source data from Tax-
    Calculator and estimates functions for the effective tax rate (ETR),
    marginal tax rate on labor income (MTRx), and marginal tax rate on
    capital income (MTRy).
    --------------------------------------------------------------------
    INPUTS:
    beg_yr          = integer >= 2016, current year for analysis
    baseline        = Boolean, =True performs baseline analysis in
                      getting tax micro data from Tax-Calculator
    analytical_mtrs = Boolean, =True if use analytical_mtrs, =False if
                      use estimated MTRs
    age_specific    = Boolean, =True calculates tax functions for each
                      age, =False calculates an average over all ages
    reform          = dictionary, Tax-Calculator reform values to be
                      passed in to get_micro_data.get_data() function

    OTHER FUNCTIONS AND FILES CALLED BY THIS FUNCTION:
        utils.mkdirs()
        get_micro_data.get_data()

    OBJECTS CREATED WITHIN FUNCTION:
    (See comments within this function)
    dict_params = dictionary,

    RETURNS: dict_params
    --------------------------------------------------------------------
    Set parameters and create objects for output
    --------------------------------------------------------------------
    S               = integer >= 3, number of periods an individual can
                      live. S represents the lifespan in years between
                      s_min and s_max
    tpers           = integer >= 1, number of years in budget window to
                      estimate tax functions
    s_min           = integer > 0, minimum economically active age
                      (years)
    s_max           = integer > s_min, maximum age (years)
    end_yr          = integer >= beg_yr, ending year for analysis
    numparams       = integer > 0, number of parameters to estimate for
                      the tax function for each age s and year t
    desc_data       = Boolean, =True if print descriptive stats for data
                      each age (s) and year (t)
    graph_data      = Boolean, =True if print 3D scatterplots of data
                      for each age (s) and year (t)
    graph_est       = Boolean, =True if print 3D plot of data and
                      estimated tax function for each age s and year t
    etrparam_arr    = (s_max-s_min+1, tpers, numparams) array, parameter
                      values for the estimated effective tax rate
                      functions for each age s and year t
    mtrxparam_arr   = (s_max-s_min+1, tpers, numparams) array, parameter
                      values for the estimated marginal tax rate funcs
                      of labor income for each age s and year t
    mtryparam_arr   = (s_max-s_min+1, tpers, numparams) array, parameter
                      values for the estimated marginal tax rate funcs
                      of capital income for each age s and year t
    etr_wsumsq_arr  = (s_max-s_min+1, tpers) matrix, weighted sum of
                      squared deviations from ETR estimations for each
                      year (t) and age (s)
    etr_obs_arr     = (s_max-s_min+1, tpers) matrix, number of
                      observations for ETR estimations for each year (t)
                      and age (s)
    mtrx_wsumsq_arr = (s_max-s_min+1, tpers) matrix, weighted sum of
                      squared deviations from MTRx estimations for each
                      year (t) and age (s)
    mtrx_obs_arr    = (s_max-s_min+1, tpers) matrix, number of
                      observations for MTRx estimations for each year
                      (t) and age (s)
    mtry_wsumsq_arr = (s_max-s_min+1, tpers) matrix, weighted sum of
                      squared deviations from MTRy estimations for each
                      year (t) and age (s)
    mtry_obs_arr    = (s_max-s_min+1, tpers) matrix, number of
                      observations for MTRy estimations for each year
                      (t) and age (s)
    AvgInc          = (tpers,) vector, average income in each year
    AvgETR          = (tpers,) vector, average ETR in each year
    AvgMTRx         = (tpers,) vector, average MTRx in each year
    AvgMTRy         = (tpers,) vector, average MTRy in each year
    TotPop_yr       = (tpers,) vector, total population according to
                      weights variable in each year
    PopPct_age      = (s_max-s_min+1, tpers) matrix, population percent
                      of each age in each year
    years_list      = [beg_yr-end_yr+1,] vector, iterable list of years
                      to be forecast
    --------------------------------------------------------------------
    '''
    S = int(80)
    tpers = int(10)
    s_min = int(21)
    s_max = int(100)
    beg_yr = int(beg_yr)
    end_yr = int(beg_yr + tpers - 1)
    numparams = int(12)
    desc_data = False
    graph_data = False
    graph_est = False
    # A, B, C, D, maxx, minx, maxy, miny, shift_x, shift_y, shift, share
    etrparam_arr = np.zeros((s_max - s_min + 1, tpers, numparams))
    mtrxparam_arr = np.zeros((s_max - s_min + 1, tpers, numparams))
    mtryparam_arr = np.zeros((s_max - s_min + 1, tpers, numparams))
    etr_wsumsq_arr = np.zeros((s_max - s_min + 1, tpers))
    etr_obs_arr = np.zeros((s_max - s_min + 1, tpers))
    mtrx_wsumsq_arr = np.zeros((s_max - s_min + 1, tpers))
    mtrx_obs_arr = np.zeros((s_max - s_min + 1, tpers))
    mtry_wsumsq_arr = np.zeros((s_max - s_min + 1, tpers))
    mtry_obs_arr = np.zeros((s_max - s_min + 1, tpers))
    AvgInc = np.zeros(tpers)
    AvgETR = np.zeros(tpers)
    AvgMTRx = np.zeros(tpers)
    AvgMTRy = np.zeros(tpers)
    TotPop_yr = np.zeros(tpers)
    PopPct_age = np.zeros((s_max-s_min+1, tpers))
    years_list = np.arange(beg_yr, end_yr + 1)

    '''
    --------------------------------------------------------------------
    Solve for tax functions for each year (t) and each age (s)
    --------------------------------------------------------------------
    start_time = scalar, current processor time in seconds (float)
    output_dir = string, directory to which plots will be saved
    micro_data = dictionary, tpers (one for each year) DataFrames,
                 each of which has variables with observations from
                 Tax-Calculator
    t          = integer >= beg_yr, index for year of analysis
    --------------------------------------------------------------------
    '''
    start_time = time.clock()
    output_dir = "./OUTPUT/txfuncs"
    utils.mkdirs(output_dir)

    # call tax caculator and get microdata
    micro_data = get_micro_data.get_data(baseline=baseline,
        start_year=beg_yr, reform=reform, data=data)
    # if reform:
    #     micro_data = pickle.load(open("micro_data_policy.pkl", "rb"))
    # else:
    #     micro_data = pickle.load(open("micro_data_baseline.pkl", "rb"))

    for t in years_list: #for t in np.arange(2016, 2017):
        '''
        ----------------------------------------------------------------
        Clean up the data
        ----------------------------------------------------------------
        data_orig  = (N1, 11) DataFrame, original micro tax data from
                     Tax-Calculator for particular year
        data       = (N1, 8) DataFrame, new variables dataset
        data_trnc  = (N2, 8) DataFrame, truncated observations dataset
        min_age    = integer >= 1, minimum age in micro data that is
                     relevant to model
        max_age    = integer >= min_age, maximum age in micro data that
                     is relevant to model
        NoData_cnt = integer >= 0, number of consecutive ages with
                     insufficient data to estimate tax functions
        ----------------------------------------------------------------
        '''
        data_orig = micro_data[str(t)]
        data_orig['Total Labor Income'] = \
            (data_orig['Wage and Salaries'] +
            data_orig['Self-Employed Income'])
        data_orig['Effective Tax Rate'] = \
            (data_orig['Total Tax Liability'] /
            data_orig["Adjusted Total income"])
        data_orig["Total Capital Income"] = \
            (data_orig['Adjusted Total income'] -
            data_orig['Total Labor Income'])
        # use weighted avg for MTR labor - abs value because
        # SE income may be negative
        data_orig['MTR Labor'] = \
            (data_orig['MTR wage'] * (data_orig['Wage and Salaries'] /
            (data_orig['Wage and Salaries'].abs() +
            data_orig['Self-Employed Income'].abs())) +
            data_orig['MTR self-employed Wage'] *
            (data_orig['Self-Employed Income'].abs() /
            (data_orig['Wage and Salaries'].abs() +
            data_orig['Self-Employed Income'].abs())))
        data = data_orig[['Age', 'MTR Labor', 'MTR capital income',
            'Total Labor Income', 'Total Capital Income',
            'Adjusted Total income', 'Effective Tax Rate', 'Weights']]

        # Calculate average total income in each year
        AvgInc[t-beg_yr] = \
            (((data['Adjusted Total income'] * data['Weights']).sum())
            / data['Weights'].sum())

        # Calculate average ETR and MTRs (weight by population weights
        #    and income) for each year
        AvgETR[t-beg_yr] = \
            (((data['Effective Tax Rate']*data['Adjusted Total income']
            * data['Weights']).sum()) /
            (data['Adjusted Total income']*data['Weights']).sum())

        AvgMTRx[t-beg_yr] = \
            (((data['MTR Labor']*data['Adjusted Total income'] *
            data['Weights']).sum()) /
            (data['Adjusted Total income']*data['Weights']).sum())

        AvgMTRy[t-beg_yr] = \
            (((data['MTR capital income'] *
            data['Adjusted Total income'] * data['Weights']).sum()) /
            (data['Adjusted Total income']*data['Weights']).sum())

        # Calculate total population in each year
        TotPop_yr[t-beg_yr] = data['Weights'].sum()

        # Clean up the data by dropping outliers
        # drop all obs with ETR > 0.65
        data_trnc = \
            data.drop(data[data['Effective Tax Rate'] >0.65].index)
        # drop all obs with ETR < -0.15
        data_trnc = \
            data_trnc.drop(data_trnc[data_trnc['Effective Tax Rate']
            < -0.15].index)
        # drop all obs with ATI, TLI, TCI < $5
        data_trnc = data_trnc[(data_trnc['Adjusted Total income'] >= 5)
            & (data_trnc['Total Labor Income'] >= 5) &
            (data_trnc['Total Capital Income'] >= 5)]

        if analytical_mtrs==False:
            # drop all obs with MTR on capital income > 10.99
            data_trnc = \
                data_trnc.drop(data_trnc[data_trnc['MTR capital income']
                > 0.99].index)
            # drop all obs with MTR on capital income < -0.45
            data_trnc = \
                data_trnc.drop(data_trnc[data_trnc['MTR capital income']
                < -0.45].index)
            # drop all obs with MTR on labor income > 10.99
            data_trnc = data_trnc.drop(data_trnc[data_trnc['MTR Labor']
                        > 0.99].index)
            # drop all obs with MTR on labor income < -0.45
            data_trnc = data_trnc.drop(data_trnc[data_trnc['MTR Labor']
                        < -0.45].index)

        # Create an array of the different ages in the data
        min_age = int(np.maximum(data_trnc['Age'].min(), s_min))
        max_age = int(np.minimum(data_trnc['Age'].max(), s_max))
        if age_specific:
            ages_list = np.arange(min_age, max_age+1)
        else:
            ages_list = np.arange(0,1)

        NoData_cnt = np.min(min_age - s_min, 0)

        # Each age s must be done in serial, but each year can be done
        # in parallel

        for s in ages_list: # for s in np.array([23, 24, 60, 63, 64, 65, 66, 67, 70, 71, 74, 79]):
            if age_specific:
                print "year=", t, "Age=", s
                df = data_trnc[data_trnc['Age'] == s]
                PopPct_age[s-min_age, t-beg_yr] = \
                    df['Weights'].sum() / TotPop_yr[t-beg_yr]

            else:
                print "year=", t, "Age= all ages"
                df = data_trnc
                PopPct_age[0, t-beg_yr] = \
                    df['Weights'].sum() / TotPop_yr[t-beg_yr]

            df_etr = df[['MTR Labor', 'MTR capital income',
                'Total Labor Income', 'Total Capital Income',
                'Effective Tax Rate', 'Weights']]
            df_etr = df_etr[
                (np.isfinite(df_etr['Effective Tax Rate'])) &
                (np.isfinite(df_etr['Total Labor Income'])) &
                (np.isfinite(df_etr['Total Capital Income'])) &
                (np.isfinite(df_etr['Weights']))]
            df_mtrx = df[['MTR Labor', 'Total Labor Income',
                'Total Capital Income', 'Weights']]
            df_mtrx = df_mtrx[
                (np.isfinite(df_etr['MTR Labor'])) &
                (np.isfinite(df_etr['Total Labor Income'])) &
                (np.isfinite(df_etr['Total Capital Income'])) &
                (np.isfinite(df_etr['Weights']))]
            df_mtry = df[['MTR capital income', 'Total Labor Income',
                'Total Capital Income', 'Weights']]
            df_mtry = df_mtry[
                (np.isfinite(df_etr['MTR capital income'])) &
                (np.isfinite(df_etr['Total Labor Income'])) &
                (np.isfinite(df_etr['Total Capital Income'])) &
                (np.isfinite(df_etr['Weights']))]
            df_minobs = np.min([df_etr.shape[0], df_mtrx.shape[0],
                df_mtry.shape[0]])

            # 240 is 8 parameters to estimate times 30 obs per parameter
            if df_minobs < 240 and s < max_age:
                '''
                --------------------------------------------------------
                Don't estimate function on this iteration if obs < 500.
                Will fill in later with interpolated values
                --------------------------------------------------------
                '''
                message = ("Insuff. sample size for age " + str(s) +
                    " in year " + str(t))
                print message
                NoData_cnt += 1
                etrparam_arr[s-s_min, t-beg_yr, :] = np.nan
                mtrxparam_arr[s-s_min, t-beg_yr, :] = np.nan
                mtryparam_arr[s-s_min, t-beg_yr, :] = np.nan

            elif df_minobs < 240 and s == max_age:
                '''
                --------------------------------------------------------
                If last period does not have sufficient data, fill in
                final missing age data with last positive year
                --------------------------------------------------------
                lastp_etr  = (numparams,) vector, vector of parameter
                             estimates from previous age with sufficient
                             observations
                lastp_mtrx = (numparams,) vector, vector of parameter
                             estimates from previous age with sufficient
                             observations
                lastp_mtry = (numparams,) vector, vector of parameter
                             estimates from previous age with sufficient
                             observations
                --------------------------------------------------------
                '''
                message = ("Max age (s=" + str(s) + ") insuff. data in"
                    + " year " + str(t) + ". Fill in final ages with " +
                    "insuff. data with most recent successful " +
                    "estimate.")
                print message
                NoData_cnt += 1
                lastp_etr = \
                    etrparam_arr[s-NoData_cnt-s_min, t-beg_yr, :]
                etrparam_arr[s-NoData_cnt-s_min+1:, t-beg_yr, :] = \
                    np.tile(lastp_etr.reshape((1, numparams)),
                    (NoData_cnt+s_max-max_age, 1))
                lastp_mtrx = \
                    mtrxparam_arr[s-NoData_cnt-s_min, t-beg_yr, :]
                mtrxparam_arr[s-NoData_cnt-s_min+1:, t-beg_yr, :] = \
                    np.tile(lastp_mtrx.reshape((1, numparams)),
                    (NoData_cnt+s_max-max_age, 1))
                lastp_mtry = \
                    mtryparam_arr[s-NoData_cnt-s_min, t-beg_yr, :]
                mtryparam_arr[s-NoData_cnt-s_min+1:, t-beg_yr, :] = \
                    np.tile(lastp_mtry.reshape((1, numparams)),
                    (NoData_cnt+s_max-max_age, 1))

            else:
                # Estimate parameters for age with sufficient data
                if desc_data:
                    # print some desciptive stats
                    message = ("Descriptive ETR statistics for age=" +
                        str(s) + " in year " + str(t))
                    print message
                    print df_etr.describe()
                    message = ("Descriptive MTRx statistics for age=" +
                        str(s) + " in year " + str(t))
                    print message
                    print df_mtrx.describe()
                    message = ("Descriptive MTRy statistics for age=" +
                        str(s) + " in year " + str(t))
                    print message
                    print df_mtry.describe()

                if graph_data:
                    gen_3Dscatters_hist(df, s, t, output_dir)

                # Estimate effective tax rate function ETR(x,y)
                (etrparams, etr_wsumsq_arr[s-s_min, t-beg_yr],
                    etr_obs_arr[s-s_min, t-beg_yr]) = \
                    txfunc_est(df_etr, s, t, 'etr', output_dir,
                        graph_est)
                etrparam_arr[s-s_min, t-beg_yr, :] = etrparams

                # Estimate marginal tax rate of labor income function
                # MTRx(x,y)
                (mtrxparams, mtrx_wsumsq_arr[s-s_min, t-beg_yr],
                    mtrx_obs_arr[s-s_min, t-beg_yr]) = \
                    txfunc_est(df_mtrx, s, t, 'mtrx', output_dir,
                        graph_est)
                mtrxparam_arr[s-s_min, t-beg_yr, :] = mtrxparams

                # Estimate marginal tax rate of capital income function
                # MTRy(x,y)
                (mtryparams, mtry_wsumsq_arr[s-s_min, t-beg_yr],
                    mtry_obs_arr[s-s_min, t-beg_yr]) = \
                    txfunc_est(df_mtry, s, t, 'mtry', output_dir,
                        graph_est)
                mtryparam_arr[s-s_min, t-beg_yr, :] = mtryparams

                if NoData_cnt > 0 & NoData_cnt == s-s_min:
                    '''
                    ----------------------------------------------------
                    Fill in initial blanks with first positive data
                    estimates. This includes the case in which
                    min_age > s_min
                    ----------------------------------------------------
                    '''
                    message = "Fill in all previous blank ages"
                    print message
                    etrparam_arr[:s-s_min, t-beg_yr, :] = \
                        np.tile(etrparams.reshape((1, numparams)),
                        (s-s_min, 1))
                    mtrxparam_arr[:s-s_min, t-beg_yr, :] = \
                        np.tile(mtrxparams.reshape((1, numparams)),
                        (s-s_min, 1))
                    mtryparam_arr[:s-s_min, t-beg_yr, :] = \
                        np.tile(mtryparams.reshape((1, numparams)),
                        (s-s_min, 1))

                elif NoData_cnt > 0 & NoData_cnt < s-s_min:
                    '''
                    ----------------------------------------------------
                    Fill in interior data gaps with linear interpolation
                    between bracketing positive data ages. In all of
                    these cases min_age < s <= max_age.
                    ----------------------------------------------------
                    tvals        = (NoData_cnt+2,) vector, linearly
                                   space points between 0 and 1
                    x0_etr       = (NoData_cnt x 10) matrix, positive
                                   estimates at beginning of no data
                                   spell
                    x1_etr       = (NoData_cnt x 10) matrix, positive
                                   estimates at end (current period) of
                                   no data spell
                    lin_int_etr  = (NoData_cnt x 10) matrix, linearly
                                   interpolated etr parameters between
                                   x0_etr and x1_etr
                    x0_mtrx      = (NoData_cnt x 10) matrix, positive
                                   estimates at beginning of no data
                                   spell
                    x1_mtrx      = (NoData_cnt x 10) matrix, positive
                                   estimates at end (current period) of
                                   no data spell
                    lin_int_mtrx = (NoData_cnt x 10) matrix, linearly
                                   interpolated mtrx parameters between
                                   x0_mtrx and x1_mtrx
                    ----------------------------------------------------
                    '''
                    message = ("Linearly interpolate previous blank " +
                        "tax functions")
                    print message
                    tvals = np.linspace(0, 1, NoData_cnt+2)
                    x0_etr = np.tile(etrparam_arr[s-NoData_cnt-s_min-1,
                        t-beg_yr, :].reshape((1, numparams)),
                        (NoData_cnt, 1))
                    x1_etr = np.tile(etrparams.reshape((1, numparams)),
                             (NoData_cnt, 1))
                    lin_int_etr = \
                        (x0_etr + tvals[1:-1].reshape((NoData_cnt, 1))
                        * (x1_etr - x0_etr))
                    etrparam_arr[s-NoData_cnt-min_age:s-min_age,
                        t-beg_yr, :] = lin_int_etr
                    x0_mtrx = np.tile(
                        mtrxparam_arr[s-NoData_cnt-s_min-1, t-beg_yr,
                        :].reshape((1, numparams)),(NoData_cnt, 1))
                    x1_mtrx = np.tile(
                        mtrxparams.reshape((1, numparams)),
                        (NoData_cnt, 1))
                    lin_int_mtrx = \
                        (x0_mtrx + tvals[1:-1].reshape((NoData_cnt, 1))
                        * (x1_mtrx - x0_mtrx))
                    mtrxparam_arr[s-NoData_cnt-min_age:s-min_age,
                        t-beg_yr, :] = lin_int_mtrx
                    x0_mtry = np.tile(
                        mtryparam_arr[s-NoData_cnt-s_min-1, t-beg_yr,
                        :].reshape((1, numparams)), (NoData_cnt, 1))
                    x1_mtry = np.tile(
                        mtryparams.reshape((1, numparams)),
                        (NoData_cnt, 1))
                    lin_int_mtry = \
                        (x0_mtry + tvals[1:-1].reshape((NoData_cnt, 1))
                        * (x1_mtry - x0_mtry))
                    mtryparam_arr[s-NoData_cnt-min_age:s-min_age,
                        t-beg_yr, :] = lin_int_mtry

                NoData_cnt == 0

                if s == max_age and max_age < s_max:
                    '''
                    ----------------------------------------------------
                    If the last age estimates, and max_age< s_max, fill
                    in the remaining ages with these last estimates
                    ----------------------------------------------------
                    '''
                    message = "Fill in all old tax functions."
                    print message
                    etrparam_arr[s-s_min+1:, t-beg_yr, :] = \
                        np.tile(etrparams.reshape((1, numparams)),
                        (s_max-max_age, 1))
                    mtrxparam_arr[s-s_min+1:, t-beg_yr, :] = \
                        np.tile(mtrxparams.reshape((1, numparams)),
                        (s_max-max_age, 1))
                    mtryparam_arr[s-s_min+1:, t-beg_yr, :] = \
                        np.tile(mtryparams.reshape((1, numparams)),
                        (s_max-max_age, 1))

    message = ("Finished tax function loop through " +
        str(len(years_list)) + " years and " + str(len(ages_list)) +
        " ages per year.")
    print message
    elapsed_time = time.clock() - start_time

    # Print tax function computation time
    if elapsed_time < 60: # less than a minute
        secs = round(elapsed_time, 3)
        message = "Tax function estimation time: " + str(secs) + " sec"
        print message
    elif elapsed_time >= 60 and elapsed_time < 3600: # less than hour
        mins = int(elapsed_time / 60)
        secs = round(((elapsed_time / 60) - mins) * 60, 1)
        message = ("Tax function estimation time: " + str(mins) +
            " min, " + str(secs) + " sec")
        print message
    elif elapsed_time >= 3600 and elapsed_time < 86400: # less than day
        hours = int(elapsed_time / (60 * 60))
        mins = int((elapsed_time  - (hours * 60 * 60))/ 60)
        secs = round(elapsed_time - (hours * 60 * 60) - (mins * 60), 1)
        message = ("Tax function estimation time: " + str(hours) +
            " hour(s), "+ str(mins) + " min(s), " + str(secs) + " sec(s)")
        print message

    '''
    --------------------------------------------------------------------
    Replace outlier tax functions (SSE>mean+2.5*std) with linear
    linear interpolation. We make two passes (filtering runs).
    --------------------------------------------------------------------
    '''
    if age_specific:
        age_sup = np.linspace(s_min, s_max, s_max-s_min+1)
        se_mult = 3.5

        etr_sse_big = find_outliers(etr_wsumsq_arr / etr_obs_arr,
            age_sup, se_mult, beg_yr, "ETR")
        if etr_sse_big.sum() > 0:
            etrparam_arr_adj = replace_outliers(etrparam_arr, etr_sse_big)
        elif etr_sse_big.sum() == 0:
            etrparam_arr_adj = etrparam_arr

        mtrx_sse_big = find_outliers(mtrx_wsumsq_arr / mtrx_obs_arr,
            age_sup, se_mult, beg_yr, "MTRx")
        if mtrx_sse_big.sum() > 0:
            mtrxparam_arr_adj = replace_outliers(mtrxparam_arr, mtrx_sse_big)
        elif mtrx_sse_big.sum() == 0:
            mtrxparam_arr_adj = mtrxparam_arr

        mtry_sse_big = find_outliers(mtry_wsumsq_arr / mtry_obs_arr,
            age_sup, se_mult, beg_yr, "MTRy")
        if mtry_sse_big.sum() > 0:
            mtryparam_arr_adj = replace_outliers(mtryparam_arr, mtry_sse_big)
        elif mtry_sse_big.sum() == 0:
            mtryparam_arr_adj = mtryparam_arr

    '''
    --------------------------------------------------------------------
    Generate tax function parameters for S < s_max - s_min + 1
    --------------------------------------------------------------------
    etrparam_arr_S  = S x tpers x 10 array, this is an array in which S is
                      less-than-or-equal-to s_max-s_min+1. We use weighted
                      averages of parameters in relevant age groups
    mtrxparam_arr_S = S x tpers x 10 array, this is an array in which S is
                      less-than-or-equal-to s_max-s_min+1. We use weighted
                      averages of parameters in relevant age groups
    age_cuts     = (S+1,) vector, linspace of age cutoffs of S+1 points
                   between 0 and S+1
    yrcut_lb     = integer >= 0, index of lower bound age for S bin
    yrcut_ub     = integer >= 0, index of upper bound age for S bin
    rmndr_pct_lb = scalar in [0,1], discounted weight on lower bound age
    rmndr_pct_ub = scalar in [0,1], discounted weight on upper bound age
    age_wgts     = ages x tpers x 10 array, age weights for each age in each
                   year copied back 10 times in the 3rd dimension
    --------------------------------------------------------------------
    '''
    if age_specific:
        if S == s_max - s_min + 1:
            etrparam_arr_S = etrparam_arr_adj
            mtrxparam_arr_S = mtrxparam_arr_adj
            mtryparam_arr_S = mtryparam_arr_adj

        elif S < s_max - s_min + 1:
            etrparam_arr_S = etrparam_arr_adj
            mtrxparam_arr_S = mtrxparam_arr_adj
            mtryparam_arr_S = mtryparam_arr_adj
            etrparam_arr_S = np.zeros((S, tpers, numparams))
            mtrxparam_arr_S = np.zeros((S, tpers, numparams))
            mtryparam_arr_S = np.zeros((S, tpers, numparams))
            age_cuts = np.linspace(0, s_max-s_min+1, S+1)
            yrcut_lb = int(age_cuts[0])
            rmndr_pct_lb = 1.
            for s in np.arange(S):
                yrcut_ub = int(np.floor(age_cuts[s+1]))
                rmndr_pct_ub = age_cuts[s+1] - np.floor(age_cuts[s+1])
                if rmndr_pct_ub == 0.:
                    rmndr_pct_ub = 1.
                    yrcut_ub -= 1
                age_wgts = np.dstack([PopPct_age[yrcut_lb:yrcut_ub+1, :]]*10)
                # print yrcut_lb, yrcut_ub, rmndr_pct_lb, rmndr_pct_ub, age_wgts.shape
                age_wgts[0, :, :] *= rmndr_pct_lb
                age_wgts[yrcut_ub-yrcut_lb, :, :] *= rmndr_pct_ub
                etrparam_arr_S[s, :, :] = (etrparam_arr_adj[yrcut_lb:yrcut_ub+1, :, :] * age_wgts).sum(axis=0)
                mtrxparam_arr_S[s, :, :] = (mtrxparam_arr_adj[yrcut_lb:yrcut_ub+1, :, :] * age_wgts).sum(axis=0)
                mtryparam_arr_S[s, :, :] = (mtryparam_arr_adj[yrcut_lb:yrcut_ub+1, :, :] * age_wgts).sum(axis=0)
                yrcut_lb = yrcut_ub
                rmndr_pct_lb = 1 - rmndr_pct_ub

        print 'Big S: ', S
        print 'max age, min age: ', s_max, s_min
    else:
        etrparam_arr_S = np.tile(np.reshape(etrparam_arr[s-s_min, :, :],
            (1, tpers, etrparam_arr.shape[2])), (S, 1, 1))
        mtrxparam_arr_S = np.tile(
            np.reshape(mtrxparam_arr[s-s_min, :, :],
            (1, tpers, mtrxparam_arr.shape[2])), (S, 1, 1))
        mtryparam_arr_S = np.tile(
            np.reshape(mtryparam_arr[s-s_min, :, :],
            (1, tpers, mtryparam_arr.shape[2])), (S, 1, 1))


    # Save tax function parameters array and computation time in
    # dictionary
    dict_params = dict([('tfunc_etr_params_S', etrparam_arr_S),
        ('tfunc_mtrx_params_S', mtrxparam_arr_S),
        ('tfunc_mtry_params_S', mtryparam_arr_S),
        ('tfunc_avginc', AvgInc), ('tfunc_avg_etr', AvgETR),
        ('tfunc_avg_mtrx', AvgMTRx), ('tfunc_avg_mtry', AvgMTRy),
        ('tfunc_etr_sumsq', etr_wsumsq_arr),
        ('tfunc_mtrx_sumsq', mtrx_wsumsq_arr),
        ('tfunc_mtry_sumsq', mtry_wsumsq_arr),
        ('tfunc_etr_obs', etr_obs_arr),
        ('tfunc_mtrx_obs', mtrx_obs_arr),
        ('tfunc_mtry_obs', mtry_obs_arr),
        ('tfunc_time', elapsed_time)])

    return dict_params


def get_tax_func_estimate(baseline=False, analytical_mtrs=False,
<<<<<<< HEAD
  age_specific=False, start_year=2016, reform={}, guid='', data=None):
=======
                          age_specific=False, start_year=2016, reform={},
                          guid='', tx_func_est_path=None):
>>>>>>> f7b2813a
    '''
    --------------------------------------------------------------------
    This function calls the tax function estimation routine and saves
    the resulting dictionary in pickle files corresponding to the
    baseline or reform policy.
    --------------------------------------------------------------------

    INPUTS:
    baseline        = boolean, =True if baseline tax policy, =False if reform
    analytical_mtrs = boolean, =True if use analytical_mtrs, =False if
                      use estimated MTRs
    age_specific    = boolean, =True if estimate tax functions separately
                      for each age, =False if estimate a single tax function
                      to represent all ages in a given budget year
    start_year      = integer, first year of budget window
    reform          = dictionary, reform parameters
    guid            = string, id for reform run
    OTHER FUNCTIONS AND FILES CALLED BY THIS FUNCTION:
    tax_func_estimate()
    OBJECTS CREATED WITHIN FUNCTION:
    RETURNS: N/A

    OUTPUT:
    ./TAX_ESTIMATE_PATH/TxFuncEst_baseline{}.pkl
    ./TAX_ESTIMATE_PATH/TxFuncEst_policy{}.pkl
    --------------------------------------------------------------------
    '''
    # Code to run manually from here:
    dict_params = tax_func_estimate(start_year, baseline,
        analytical_mtrs, age_specific, reform, data=data)
    if baseline:
        baseline_pckl = tx_func_est_path or "TxFuncEst_baseline{}.pkl".format(guid)
        pkl_path = os.path.join(TAX_ESTIMATE_PATH, baseline_pckl)
    else:
        policy_pckl = tx_func_est_path or "TxFuncEst_policy{}.pkl".format(guid)
        pkl_path = os.path.join(TAX_ESTIMATE_PATH, policy_pckl)

    pickle.dump(dict_params, open(pkl_path, "wb"))<|MERGE_RESOLUTION|>--- conflicted
+++ resolved
@@ -1546,12 +1546,8 @@
 
 
 def get_tax_func_estimate(baseline=False, analytical_mtrs=False,
-<<<<<<< HEAD
-  age_specific=False, start_year=2016, reform={}, guid='', data=None):
-=======
                           age_specific=False, start_year=2016, reform={},
-                          guid='', tx_func_est_path=None):
->>>>>>> f7b2813a
+                          guid='', tx_func_est_path=None, data=None):
     '''
     --------------------------------------------------------------------
     This function calls the tax function estimation routine and saves
