--- conflicted
+++ resolved
@@ -1,16 +1,3 @@
-'''
-Not in here:
-1) BW = int(TC_LAST_YEAR - start_year + 1)
-How can I:
-i) check things like that lambdas.sum=1?  Length J
-ii) what to do with world_int_rate dictionary?
-iii) Checking tG1 vs tG2 vs T
-iv) Check that tau_bq is of length J
-v) How to choose set of test parameters (small state space) easily
-vi) Checking consistency of baseline_spending with other options
-vii) how handle dask parameters?
-viii) How handle baseline boolean?  paths?
-'''
 {
     "frisch": {
         "long_name": "Frisch elasticity of labor supply",
@@ -42,11 +29,6 @@
         "out_of_range_action": "stop",
         "compatible_data": {"puf": true, "cps": true}
     },
-<<<<<<< HEAD
-    "ltilde": {
-        "long_name": "",
-        "description": "",
-=======
     "S": {
         "long_name": "Maximum number of periods of economic life of model agent",
         "description": "Maximum number of periods of economic life of model agent",
@@ -290,16 +272,11 @@
     "alpha_T": {
         "long_name": "Exogenous ratio of government transfers to GDP when budget balance is false.",
         "description": "Exogenous ratio of government transfers to GDP when budget balance is false.",
->>>>>>> b3fd19bf
-        "notes": "",
-        "col_var": "",
-        "col_label": "",
-        "boolean_value": false,
-        "integer_value": false,
-<<<<<<< HEAD
-        "value": [1.0],
-        "range": {"min": 0, "max": 2},
-=======
+        "notes": "",
+        "col_var": "",
+        "col_label": "",
+        "boolean_value": false,
+        "integer_value": false,
         "value": [0.09],
         "range": {"min": 0.0, "max": 0.3},
         "out_of_range_minmsg": "",
@@ -587,23 +564,9 @@
         "integer_value": false,
         "value": [false],
         "range": {"min": , "max": },
->>>>>>> b3fd19bf
-        "out_of_range_minmsg": "",
-        "out_of_range_maxmsg": "",
-        "out_of_range_action": "stop",
-        "compatible_data": {"puf": true, "cps": true}
-<<<<<<< HEAD
-    }
-}
-=======
-    },
-}
-
-
-            'constant_rates': False, 'analytical_mtrs': False,
-            'age_specific': True, 'user_params': user_params,
-            'guid': '_2017Law_dask', 'reform': reform, 'run_micro': True,
-            'small_open': small_open, 'budget_balance': False,
-            'baseline_spending': True, 'client': client,
-            'num_workers': num_workers
->>>>>>> b3fd19bf
+        "out_of_range_minmsg": "",
+        "out_of_range_maxmsg": "",
+        "out_of_range_action": "stop",
+        "compatible_data": {"puf": true, "cps": true}
+    },
+}