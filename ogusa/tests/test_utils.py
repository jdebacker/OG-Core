import pytest
from ogusa import utils
from ogusa.utils import Inequality
import numpy as np
from ogusa.parameters import Specifications


def test_rate_conversion():
    '''
    Test of utils.rate_conversion
    '''
    expected_rate = 0.3
    annual_rate = 0.3
    start_age = 20
    end_age = 80
    s = 60
    test_rate = utils.rate_conversion(annual_rate, start_age, end_age, s)
    assert(np.allclose(expected_rate, test_rate))


<<<<<<< HEAD
# Parameter values to use for inequality tests
J = 2
S = 10
dist = np.array([[1, 2, 3, 4, 5, 6, 7, 8, 9, 10],
                 [1, 1, 1, 2, 3, 4, 5, 6, 7, 20]])
pop_weights = np.ones(S) / S
ability_weights = np.array([0.5, 0.5])


def test_create_ineq_object():
    '''
    Test that Inequality class and be created
    '''
    ineq = Inequality(dist, pop_weights, ability_weights, S, J)
    assert ineq


def test_gini():
    '''
    Test of Gini coefficient calculation
    '''
    ineq = Inequality(dist, pop_weights, ability_weights, S, J)
    gini = ineq.gini()
    assert np.allclose(gini, 0.41190476190476133)


def test_var_of_logs():
    '''
    Test of variance of logs calculation
    '''
    ineq = Inequality(dist, pop_weights, ability_weights, S, J)
    var_log = ineq.var_of_logs()
    assert np.allclose(var_log, 0.7187890928713506)


def test_ratio_pct1_pct2():
    '''
    Test of percentile ratio calculation
    '''
    ineq = Inequality(dist, pop_weights, ability_weights, S, J)
    ratio = ineq.ratio_pct1_pct2(0.9, 0.1)
    assert np.allclose(ratio, 9)


def test_top_share():
    '''
    Test of top share calculation
    '''
    ineq = Inequality(dist, pop_weights, ability_weights, S, J)
    top_share = ineq.top_share(0.05)
    assert np.allclose(top_share, 0.285714286)
=======
def test_to_timepath_shape():
    '''
    Test of function that converts vector to time path conformable array
    '''
    in_array = np.ones(40)
    test_array = utils.to_timepath_shape(in_array)
    assert test_array.shape == (40, 1, 1)


p = Specifications()
p.T = 40
p.S = 3
p.J = 1
# new_param_values = {
#     'T': 40,
#     'S': 3,
#     'J': 1
# }
# # update parameters instance with new values for test
# p.update_specifications(new_param_values)
x1 = np.ones((p.S, p.J)) * 0.4
xT = np.ones((p.S, p.J)) * 5.0
expected1 = np.tile(np.array([
    0.4, 0.51794872, 0.63589744, 0.75384615, 0.87179487, 0.98974359,
    1.10769231, 1.22564103, 1.34358974, 1.46153846, 1.57948718,
    1.6974359, 1.81538462, 1.93333333, 2.05128205, 2.16923077,
    2.28717949, 2.40512821, 2.52307692, 2.64102564, 2.75897436,
    2.87692308, 2.99487179, 3.11282051, 3.23076923, 3.34871795,
    3.46666667, 3.58461538, 3.7025641, 3.82051282, 3.93846154,
    4.05641026, 4.17435897, 4.29230769, 4.41025641, 4.52820513,
    4.64615385, 4.76410256, 4.88205128, 5., 5.0, 5.0, 5.0]
                             ).reshape(p.T + p.S, 1, 1), (1, p.S, p.J))
expected2 = np.tile(np.array([
    0.4, 0.63287311, 0.85969757, 1.08047337, 1.29520053, 1.50387903,
    1.70650888, 1.90309007, 2.09362262, 2.27810651, 2.45654175,
    2.62892834, 2.79526627, 2.95555556, 3.10979619, 3.25798817,
    3.40013149, 3.53622617, 3.66627219, 3.79026956, 3.90821828,
    4.02011834, 4.12596976, 4.22577252, 4.31952663, 4.40723208,
    4.48888889, 4.56449704, 4.63405654, 4.69756739, 4.75502959,
    4.80644313, 4.85180802, 4.89112426, 4.92439185, 4.95161078,
    4.97278107, 4.9879027,  4.99697567, 5., 5., 5., 5.]
                             ).reshape(p.T + p.S, 1, 1), (1, p.S, p.J))
expected3 = np.tile(np.array([
    0.4, 2.72911392, 3.49243697, 3.87169811, 4.09849246, 4.24937238,
    4.35698925, 4.43761755, 4.50027855, 4.55037594, 4.59134396,
    4.62546973, 4.65433526, 4.67906977, 4.70050083, 4.71924883,
    4.73578792, 4.75048679, 4.76363636, 4.77546934, 4.78617402,
    4.79590444, 4.80478781, 4.81293014, 4.82042042, 4.82733397,
    4.83373494, 4.83967828, 4.84521139, 4.85037531, 4.85520581,
    4.85973417, 4.86398787, 4.86799117, 4.87176555, 4.87533009,
    4.87870183, 4.88189598, 4.88492623, 4.88780488, 5., 5., 5.]
                             ).reshape(p.T + p.S, 1, 1), (1, p.S, p.J))
expected4 = np.ones((p.T + p.S, p.S, p.J)) * xT


@pytest.mark.parametrize(
    'x1,xT,p,shape,expected', [
        (x1, xT, p, 'linear', expected1),
        (x1, xT, p, 'quadratic', expected2),
        (x1, xT, p, 'ratio', expected3),
        (xT, xT, p, 'linear', expected4),
        (xT, xT, p, 'quadratic', expected4),
        (xT, xT, p, 'ratio', expected4)],
    ids=['linear', 'quadratic', 'ratio', 'linear - trivial',
         'quadratic - trivial', 'ratio- trivial'])
def test_get_initial_path(x1, xT, p, shape, expected):
    '''
    Test of utils.get_inital_path function
    '''
    test_path = utils.get_initial_path(x1, xT, p, shape)
    assert np.allclose(test_path, expected)
>>>>>>> a5d9f36e
<|MERGE_RESOLUTION|>--- conflicted
+++ resolved
@@ -18,7 +18,6 @@
     assert(np.allclose(expected_rate, test_rate))
 
 
-<<<<<<< HEAD
 # Parameter values to use for inequality tests
 J = 2
 S = 10
@@ -70,7 +69,8 @@
     ineq = Inequality(dist, pop_weights, ability_weights, S, J)
     top_share = ineq.top_share(0.05)
     assert np.allclose(top_share, 0.285714286)
-=======
+
+
 def test_to_timepath_shape():
     '''
     Test of function that converts vector to time path conformable array
@@ -84,13 +84,6 @@
 p.T = 40
 p.S = 3
 p.J = 1
-# new_param_values = {
-#     'T': 40,
-#     'S': 3,
-#     'J': 1
-# }
-# # update parameters instance with new values for test
-# p.update_specifications(new_param_values)
 x1 = np.ones((p.S, p.J)) * 0.4
 xT = np.ones((p.S, p.J)) * 5.0
 expected1 = np.tile(np.array([
@@ -141,5 +134,4 @@
     Test of utils.get_inital_path function
     '''
     test_path = utils.get_initial_path(x1, xT, p, shape)
-    assert np.allclose(test_path, expected)
->>>>>>> a5d9f36e
+    assert np.allclose(test_path, expected)