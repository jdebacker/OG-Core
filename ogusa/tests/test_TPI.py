--- conflicted
+++ resolved
@@ -286,7 +286,6 @@
     'run_TPI_outputs_baseline_delta_tau0.pkl')
 
 
-<<<<<<< HEAD
 @pytest.mark.full_run
 # @pytest.mark.parametrize('baseline,param_updates,filename',
 #                          [(True, param_updates2, filename2),
@@ -301,9 +300,6 @@
 #                               'Baseline, small open',
 #                               'Baseline, small open some periods',
 #                               'Baseline, delta_tau = 0'])
-=======
-@pytest.mark.local
->>>>>>> 78163357
 @pytest.mark.parametrize('baseline,param_updates,filename',
                          [
                           (True, param_updates7, filename7)],
