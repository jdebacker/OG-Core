from __future__ import print_function
'''
------------------------------------------------------------------------
This program solves for transition path of the distribution of wealth
and the aggregate capital stock using the time path iteration (TPI)
method, where labor in inelastically supplied.

This py-file calls the following other file(s):
            tax.py
            utils.py
            household.py
            firm.py
            OUTPUT/SS/ss_vars.pkl


This py-file creates the following other file(s):
    (make sure that an OUTPUT folder exists)
            OUTPUT/TPIinit/TPIinit_vars.pkl
            OUTPUT/TPI/TPI_vars.pkl
------------------------------------------------------------------------
'''

# Packages
import numpy as np
import matplotlib.pyplot as plt
try:
    import cPickle as pickle
except ImportError:
    import pickle
import scipy.optimize as opt
from dask.distributed import Client
from dask import compute, delayed
import dask.multiprocessing
from . import tax
from . import utils
from . import household
from . import firm
from . import fiscal
from . import aggregates as aggr
import os


'''
Set minimizer tolerance
'''
MINIMIZER_TOL = 1e-13

'''
Set flag for enforcement of solution check
'''
ENFORCE_SOLUTION_CHECKS = True


'''
------------------------------------------------------------------------
Import steady state distribution, parameters and other objects from
steady state computation in ss_vars.pkl
------------------------------------------------------------------------
'''


def get_initial_SS_values(p):

    '''
    ------------------------------------------------------------------------
    Get values of variables for the initial period and the steady state.
    ------------------------------------------------------------------------
    '''
    baseline_ss = os.path.join(p.baseline_dir, "SS/SS_vars.pkl")
    ss_baseline_vars = pickle.load(open(baseline_ss, "rb"))
    factor = ss_baseline_vars['factor_ss']
    initial_b = ss_baseline_vars['bssmat_splus1']
    initial_n = ss_baseline_vars['nssmat']
    T_Hbaseline = None
    Gbaseline = None
    if p.baseline_spending:
        baseline_tpi = os.path.join(p.baseline_dir, "TPI/TPI_vars.pkl")
        tpi_baseline_vars = pickle.load(open(baseline_tpi, "rb"))
        T_Hbaseline = tpi_baseline_vars['T_H']
        Gbaseline = tpi_baseline_vars['G']

    baseline_values = (T_Hbaseline, Gbaseline)

    if p.baseline:
        theta = tax.replacement_rate_vals(
            ss_baseline_vars['nssmat'], ss_baseline_vars['wss'], factor,
            None, p)
        SS_values = (ss_baseline_vars['Kss'], ss_baseline_vars['Bss'],
                     ss_baseline_vars['Lss'], ss_baseline_vars['rss'],
                     ss_baseline_vars['wss'], ss_baseline_vars['BQss'],
                     ss_baseline_vars['T_Hss'],
                     ss_baseline_vars['revenue_ss'],
                     ss_baseline_vars['bssmat_splus1'],
                     ss_baseline_vars['nssmat'],
                     ss_baseline_vars['Yss'], ss_baseline_vars['Gss'],
                     theta)

    elif not p.baseline:
        reform_ss = os.path.join(p.output_base, "SS/SS_vars.pkl")
        ss_reform_vars = pickle.load(open(reform_ss, "rb"))
        theta = tax.replacement_rate_vals(
            ss_reform_vars['nssmat'], ss_reform_vars['wss'], factor,
            None, p)
        SS_values = (ss_reform_vars['Kss'], ss_reform_vars['Bss'],
                     ss_reform_vars['Lss'], ss_reform_vars['rss'],
                     ss_reform_vars['wss'], ss_reform_vars['BQss'],
                     ss_reform_vars['T_Hss'],
                     ss_reform_vars['revenue_ss'],
                     ss_reform_vars['bssmat_splus1'],
                     ss_reform_vars['nssmat'], ss_reform_vars['Yss'],
                     ss_reform_vars['Gss'], theta)

    ## What is going on here?  Whatever it is, why not done in pb_api.py???
    N_tilde = p.omega.sum(1)  # this should equal one in
    # each year given how we've constructed omega
    p.omega = p.omega / N_tilde.reshape(p.T + p.S, 1)

    '''
    ------------------------------------------------------------------------
    Set other parameters and initial values
    ------------------------------------------------------------------------
    '''
    # Get an initial distribution of wealth with the initial population
    # distribution. When small_open=True, the value of K0 is used as a
    # placeholder for first-period wealth
    B0 = aggr.get_K(initial_b, p, 'SS', True)

    b_sinit = np.array(list(np.zeros(p.J).reshape(1, p.J)) +
                       list(initial_b[:-1]))
    b_splus1init = initial_b

    # Intial gov't debt must match that in the baseline
    initial_debt = p.initial_debt
    if not p.baseline:
        baseline_tpi = os.path.join(p.baseline_dir, "TPI/TPI_vars.pkl")
        tpi_baseline_vars = pickle.load(open(baseline_tpi, "rb"))
        D0 = tpi_baseline_vars['D'][0]
    else:
        D0 = 0.0

    initial_values = (B0, b_sinit, b_splus1init, factor, initial_b,
                      initial_n, initial_debt, D0)

    return initial_values, SS_values, baseline_values


def firstdoughnutring(guesses, r, w, BQ, T_H, theta, factor, j,
                      initial_b, p):
    '''
    Solves the first entries of the upper triangle of the twist
    doughnut.  This is separate from the main TPI function because the
    values of b and n are scalars, so it is easier to just have a
    separate function for these cases.
    Inputs:
        guesses = guess for b and n (2x1 list)
        winit = initial wage rate (scalar)
        rinit = initial rental rate (scalar)
        BQinit = initial aggregate bequest (scalar)
        T_H_init = initial lump sum tax (scalar)
        initial_b = initial distribution of capital (SxJ array)
        factor = steady state scaling factor (scalar)
        j = which ability type is being solved for (integer)
        parameters = tuple of parameters (tuple)
        theta = replacement rates (Jx1 array)
        tau_bq = bequest tax rates (Jx1 array)
    Output:
        euler errors (2x1 list)
    '''
    b_splus1 = float(guesses[0])
    n = float(guesses[1])
    b_s = float(initial_b[-2, j])

    # Find errors from FOC for savings and FOC for labor supply
    # Notes: 1) using method = "SS" below because just for one period
    # 2) Set retire to true for agents in last period of life

    error1 = household.FOC_savings(np.array([r]), np.array([w]), b_s,
                                   np.array([b_splus1]), np.array([n]),
                                   np.array([BQ]), factor,
                                   np.array([T_H]), theta[j],
                                   p.e[-1, j], p.rho[-1], 0,
                                   p.etr_params[0, -1, :],
                                   p.mtry_params[0, -1, :], j, p, 'SS')

    error2 = household.FOC_labor(
        np.array([r]), np.array([w]), b_s, b_splus1, np.array([n]),
        np.array([BQ]), factor, np.array([T_H]), theta[j], p.chi_n[-1],
        p.e[-1, j], 0, p.etr_params[0, -1, :], p.mtrx_params[0, -1, :],
        j, p, 'SS')

    if n <= 0 or n >= 1:
        error2 += 1e12
    if b_splus1 <= 0:
        error1 += 1e12
    return [np.squeeze(error1)] + [np.squeeze(error2)]


def twist_doughnut(guesses, r, w, BQ, T_H, theta, factor, j, s, t, etr_params,
                   mtrx_params, mtry_params, initial_b, p):
    '''
    Parameters:
        guesses = distribution of capital and labor (various length list)
        w   = wage rate ((T+S)x1 array)
        r   = rental rate ((T+S)x1 array)
        BQ = aggregate bequests ((T+S)x1 array)
        T_H = lump sum tax over time ((T+S)x1 array)
        factor = scaling factor (scalar)
        j = which ability type is being solved for (scalar)
        s = which upper triangle loop is being solved for (scalar)
        t = which diagonal is being solved for (scalar)
        params = list of parameters (list)
        theta = replacement rates (Jx1 array)
        tau_bq = bequest tax rate (Jx1 array)
        rho = mortalit rate (Sx1 array)
        lambdas = ability weights (Jx1 array)
        e = ability type (SxJ array)
        initial_b = capital stock distribution in period 0 (SxJ array)
        chi_b = chi^b_j (Jx1 array)
        chi_n = chi^n_s (Sx1 array)
    Output:
        Value of Euler error (various length list)
    '''
    length = int(len(guesses) / 2)
    b_guess = np.array(guesses[:length])
    n_guess = np.array(guesses[length:])

    if length == p.S:
        b_s = np.array([0] + list(b_guess[:-1]))
    else:
        b_s = np.array([(initial_b[-(s + 3), j])] + list(b_guess[:-1]))

    b_splus1 = b_guess
    w_s = w[t:t + length]
    r_s = r[t:t + length]
    n_s = n_guess
    chi_n_s = p.chi_n[-length:]
    e_s = p.e[-length:, j]
    rho_s = p.rho[-length:]
    BQ_s = BQ[t:t + length]
    T_H_s = T_H[t:t + length]

    error1 = household.FOC_savings(r_s, w_s, b_s, b_splus1, n_s, BQ_s,
                                   factor, T_H_s, theta, e_s, rho_s,
                                   p.retire, etr_params,
                                   mtry_params, j, p, 'TPI')

    error2 = household.FOC_labor(r_s, w_s, b_s, b_splus1, n_s, BQ_s,
                                 factor, T_H_s, theta, chi_n_s, e_s,
                                 p.retire, etr_params, mtrx_params, j,
                                 p, 'TPI')

    # Check and punish constraint violations
    mask1 = n_guess < 0
    error2[mask1] += 1e12
    mask2 = n_guess > p.ltilde
    error2[mask2] += 1e12
    mask4 = b_guess <= 0
    error2[mask4] += 1e12
    mask5 = b_splus1 < 0
    error2[mask5] += 1e12
    return list(error1.flatten()) + list(error2.flatten())


def inner_loop(guesses, outer_loop_vars, initial_values, j, ind, p):
    '''
    Solves inner loop of TPI.  Given path of economic aggregates and
    factor prices, solves household problem.

    Inputs:
        r          = [T,] vector, interest rate
        w          = [T,] vector, wage rate
        b          = [T,S,J] array, wealth holdings
        n          = [T,S,J] array, labor supply
        BQ         = [T,J] vector,  bequest amounts
        factor     = scalar, model income scaling factor
        T_H        = [T,] vector, lump sum transfer amount(s)

    Functions called:
        firstdoughnutring()
        twist_doughnut()

    Objects in function:

    Returns: euler_errors, b_mat, n_mat
    '''
<<<<<<< HEAD
    #unpack variables and parameters pass to function
=======
    # unpack variables and parameters pass to function
>>>>>>> ac414deb
    (K0, b_sinit, b_splus1init, factor, initial_b, initial_n,
     initial_debt, D0) = initial_values
    guesses_b, guesses_n = guesses
    r, K, BQ, T_H, theta = outer_loop_vars

    # compute w
    w = firm.get_w_from_r(r, p)

    # initialize arrays
    b_mat = np.zeros((p.T + p.S, p.S))
    n_mat = np.zeros((p.T + p.S, p.S))
    euler_errors = np.zeros((p.T, 2 * p.S))

    b_mat[0, -1], n_mat[0, -1] =\
        np.array(opt.fsolve(firstdoughnutring, [guesses_b[0, -1],
                                                guesses_n[0, -1]],
                            args=(r[0], w[0], BQ[0, j], T_H[0], theta,
                                  factor, j, initial_b, p),
                            xtol=MINIMIZER_TOL))

    for s in range(p.S - 2):  # Upper triangle
        ind2 = np.arange(s + 2)
        b_guesses_to_use = np.diag(guesses_b[:p.S, :], p.S - (s + 2))
        n_guesses_to_use = np.diag(guesses_n[:p.S, :], p.S - (s + 2))

        length_diag =\
            np.diag(p.etr_params[:p.S, :, 0], p.S-(s + 2)).shape[0]
        etr_params_to_use = np.zeros((length_diag, p.etr_params.shape[2]))
        mtrx_params_to_use = np.zeros((length_diag, p.mtrx_params.shape[2]))
        mtry_params_to_use = np.zeros((length_diag, p.mtry_params.shape[2]))
        for i in range(p.etr_params.shape[2]):
            etr_params_to_use[:, i] =\
                np.diag(p.etr_params[:p.S, :, i], p.S - (s + 2))
            mtrx_params_to_use[:, i] =\
                np.diag(p.mtrx_params[:p.S, :, i], p.S - (s + 2))
            mtry_params_to_use[:, i] =\
                np.diag(p.mtry_params[:p.S, :, i], p.S - (s + 2))

        solutions = opt.fsolve(twist_doughnut,
                               list(b_guesses_to_use) +
                               list(n_guesses_to_use),
                               args=(r, w, BQ[:, j], T_H, theta, factor,
                                     j, s, 0, etr_params_to_use,
                                     mtrx_params_to_use,
                                     mtry_params_to_use, initial_b, p),
                               xtol=MINIMIZER_TOL)

        b_vec = solutions[:int(len(solutions) / 2)]
        b_mat[ind2, p.S - (s + 2) + ind2] = b_vec
        n_vec = solutions[int(len(solutions) / 2):]
        n_mat[ind2, p.S - (s + 2) + ind2] = n_vec

    for t in range(0, p.T):
        b_guesses_to_use = .75 * \
            np.diag(guesses_b[t:t + p.S, :])
        n_guesses_to_use = np.diag(guesses_n[t:t + p.S, :])

        # initialize array of diagonal elements
        etr_params_TP = np.zeros((p.T + p.S, p.S,  p.etr_params.shape[2]))
        etr_params_TP[:p.T, :, :] = p.etr_params
        etr_params_TP[p.T:, :, :] = p.etr_params[-1, :, :]

        mtrx_params_TP = np.zeros((p.T + p.S, p.S,  p.mtrx_params.shape[2]))
        mtrx_params_TP[:p.T, :, :] = p.mtrx_params
        mtrx_params_TP[p.T:, :, :] = p.mtrx_params[-1, :, :]

        mtry_params_TP = np.zeros((p.T + p.S, p.S,  p.mtry_params.shape[2]))
        mtry_params_TP[:p.T, :, :] = p.mtry_params
        mtry_params_TP[p.T:, :, :] = p.mtry_params[-1, :, :]

        length_diag =\
            np.diag(etr_params_TP[t:t + p.S, :, 0]).shape[0]
        etr_params_to_use = np.zeros((length_diag, p.etr_params.shape[2]))
        mtrx_params_to_use = np.zeros((length_diag, p.mtrx_params.shape[2]))
        mtry_params_to_use = np.zeros((length_diag, p.mtry_params.shape[2]))

        for i in range(p.etr_params.shape[2]):
            etr_params_to_use[:, i] = np.diag(etr_params_TP[t:t + p.S, :, i])
            mtrx_params_to_use[:, i] = np.diag(mtrx_params_TP[t:t + p.S, :, i])
            mtry_params_to_use[:, i] = np.diag(mtry_params_TP[t:t + p.S, :, i])
        #
        # TPI_solver_params = (inc_tax_params_TP, tpi_params, None)
        [solutions, infodict, ier, message] =\
            opt.fsolve(twist_doughnut, list(b_guesses_to_use) +
                       list(n_guesses_to_use),
                       args=(r, w, BQ[:, j], T_H, theta, factor, j,
                             None, t, etr_params_to_use,
                             mtrx_params_to_use, mtry_params_to_use,
                             initial_b, p),
                       xtol=MINIMIZER_TOL, full_output=True)
        euler_errors[t, :] = infodict['fvec']

        b_vec = solutions[:p.S]
        b_mat[t + ind, ind] = b_vec
        n_vec = solutions[p.S:]
        n_mat[t + ind, ind] = n_vec

    print('Type ', j, ' max euler error = ', euler_errors.max())

    return euler_errors, b_mat, n_mat


def run_TPI(p, client=None):

    # unpack tuples of parameters
    initial_values, SS_values, baseline_values = get_initial_SS_values(p)
    (B0, b_sinit, b_splus1init, factor, initial_b, initial_n,
     initial_debt, D0) = initial_values
    (Kss, Bss, Lss, rss, wss, BQss, T_Hss, revenue_ss, bssmat_splus1,
     nssmat, Yss, Gss, theta) = SS_values
    (T_Hbaseline, Gbaseline) = baseline_values

    print('Government spending breakpoints are tG1: ', p.tG1,
          '; and tG2:', p.tG2)

    TPI_FIG_DIR = p.output_base
    # Initialize guesses at time paths
    # Make array of initial guesses for labor supply and savings
    domain = np.linspace(0, p.T, p.T)
    domain2 = np.tile(domain.reshape(p.T, 1, 1), (1, p.S, p.J))
    ending_b = bssmat_splus1
    guesses_b = (-1 / (domain2 + 1)) * (ending_b - initial_b) + ending_b
    ending_b_tail = np.tile(ending_b.reshape(1, p.S, p.J), (p.S, 1, 1))
    guesses_b = np.append(guesses_b, ending_b_tail, axis=0)

    domain3 = np.tile(np.linspace(0, 1, p.T).reshape(p.T, 1, 1), (1, p.S, p.J))
    guesses_n = domain3 * (nssmat - initial_n) + initial_n
    ending_n_tail = np.tile(nssmat.reshape(1, p.S, p.J), (p.S, 1, 1))
    guesses_n = np.append(guesses_n, ending_n_tail, axis=0)
    b_mat = guesses_b  # np.zeros((p.T + p.S, p.S, p.J))
    n_mat = guesses_n  # np.zeros((p.T + p.S, p.S, p.J))
    ind = np.arange(p.S)

    L_init = np.ones((p.T + p.S,)) * Lss
    B_init = np.ones((p.T + p.S,)) * Bss
    L_init[:p.T] = aggr.get_L(n_mat[:p.T], p, 'TPI')
    B_init[1:p.T] = aggr.get_K(b_mat[:p.T], p, 'TPI', False)[:p.T - 1]
    B_init[0] = B0

    if not p.small_open:
        if p.budget_balance:
            K_init = B_init
        else:
            K_init = B_init * Kss / Bss
    else:
        K_init = firm.get_K(L_init, p.tpi_firm_r, p)

    K = K_init

    L = L_init
    B = B_init
    Y = firm.get_Y(K, L, p)
    if not p.small_open:
        r = firm.get_r(Y, K, p)
    else:
        r = p.tpi_hh_r
    # compute w
    w = firm.get_w_from_r(r, p)

    BQ = np.zeros((p.T + p.S, p.J))
    BQ0 = aggr.get_BQ(r[0], initial_b, None, p, 'SS', True)
    for j in range(p.J):
        BQ[:, j] = list(np.linspace(BQ0[j], BQss[j], p.T)) + [BQss[j]] * p.S
    BQ = np.array(BQ)
    if p.budget_balance:
        if np.abs(T_Hss) < 1e-13:
            T_Hss2 = 0.0  # sometimes SS is very small but not zero,
            # even if taxes are zero, this get's rid of the approximation
            # error, which affects the perc changes below
        else:
            T_Hss2 = T_Hss
        T_H = np.ones(p.T + p.S) * T_Hss2
        REVENUE = T_H
        G = np.zeros(p.T + p.S)
    elif not p.baseline_spending:
        T_H = p.ALPHA_T * Y
    elif p.baseline_spending:
        T_H = T_Hbaseline
        T_H_new = p.T_H   # Need to set T_H_new for later reference
        G = Gbaseline
        G_0 = Gbaseline[0]

    # Initialize some inputs
    if p.budget_balance:
        D = 0.0 * Y
    else:
        D = p.debt_ratio_ss * Y

    TPIiter = 0
    TPIdist = 10
    PLOT_TPI = False
    report_tG1 = False

    euler_errors = np.zeros((p.T, 2 * p.S, p.J))
    TPIdist_vec = np.zeros(p.maxiter)

    print('analytical mtrs in tpi = ', p.analytical_mtrs)
    print('tax function type in tpi = ', p.tax_func_type)

    # TPI loop
    while (TPIiter < p.maxiter) and (TPIdist >= p.mindist_TPI):
        # Plot TPI for K for each iteration, so we can see if there is a
        # problem
        if PLOT_TPI is True:
            # K_plot = list(K) + list(np.ones(10) * Kss)
            D_plot = list(D) + list(np.ones(10) * Yss * p.debt_ratio_ss)
            plt.figure()
            plt.axhline(y=Kss, color='black', linewidth=2,
                        label=r"Steady State $\hat{K}$", ls='--')
            plt.plot(np.arange(p.T + 10), D_plot[:p.T + 10], 'b',
                     linewidth=2, label=r"TPI time path $\hat{K}_t$")
            plt.savefig(os.path.join(TPI_FIG_DIR, "TPI_D"))

        if report_tG1 is True:
            print('\tAt time tG1-1:')
            print('\t\tG = ', G[p.tG1 - 1])
            print('\t\tK = ', K[p.tG1 - 1])
            print('\t\tr = ', r[p.tG1 - 1])
            print('\t\tD = ', D[p.tG1 - 1])

        outer_loop_vars = (r, K, BQ, T_H, theta)
        # inner_loop_params = (income_tax_params, tpi_params,
        #                      initial_values, ind)

        euler_errors = np.zeros((p.T, 2 * p.S, p.J))
        lazy_values = []
        for j in range(p.J):
            guesses = (guesses_b[:, :, j], guesses_n[:, :, j])
            lazy_values.append(
                delayed(inner_loop)(guesses, outer_loop_vars,
<<<<<<< HEAD
                                    initial_values, j, ind, p))
=======
                                    inner_loop_params, j))
>>>>>>> ac414deb
        results = compute(*lazy_values, scheduler=dask.multiprocessing.get,
                          num_workers=p.num_workers)
        for j, result in enumerate(results):
            euler_errors[:, :, j], b_mat[:, :, j], n_mat[:, :, j] = result

        bmat_s = np.zeros((p.T, p.S, p.J))
        bmat_s[0, 1:, :] = initial_b[:-1, :]
        bmat_s[1:, 1:, :] = b_mat[:p.T-1, :-1, :]
        bmat_splus1 = np.zeros((p.T, p.S, p.J))
        bmat_splus1[:, :, :] = b_mat[:p.T, :, :]

        L[:p.T] = aggr.get_L(n_mat[:p.T], p, 'TPI')
        B[1:p.T] = aggr.get_K(bmat_splus1[:p.T], p, 'TPI',
                              False)[:p.T - 1]
        if np.any(B) < 0:
            print('B has negative elements. B[0:9]:', B[0:9])
            print('B[T-2:T]:', B[p.T - 2, p.T])

        etr_parms4D = np.tile(
            p.etr_params.reshape(p.T, p.S, 1, p.etr_params.shape[2]),
            (1, 1, p.J, 1))
        BQ_3D = np.tile(BQ.reshape(BQ.shape[0], 1, BQ.shape[1]),
                        (1, p.S, 1))

        if not p.small_open:
            if p.budget_balance:
                K[:p.T] = B[:p.T]
            else:
                if not p.baseline_spending:
                    Y = T_H/p.ALPHA_T  # maybe unecessary

                REVENUE = np.array(list(
                    aggr.revenue(r[:p.T], w[:p.T], bmat_s,
                                 n_mat[:p.T, :, :], BQ_3D[:p.T, :, :],
                                 Y[:p.T], L[:p.T], K[:p.T], factor,
                                 theta, etr_parms4D, p, 'TPI')) +
                                   [revenue_ss] * p.S)

                # set intial debt value
                if p.baseline:
                    D_0 = p.initial_debt * Y[0]
                else:
                    D_0 = D0
                if not p.baseline_spending:
                    G_0 = p.ALPHA_G[0] * Y[0]
                dg_fixed_values = (Y, REVENUE, T_H, D_0, G_0)
                Dnew, G = fiscal.D_G_path(r, dg_fixed_values, Gbaseline,
                                          p)

                K[:p.T] = B[:p.T] - Dnew[:p.T]
                if np.any(K < 0):
                    print('K has negative elements. Setting them ' +
                          'positive to prevent NAN.')
                    K[:p.T] = np.fmax(K[:p.T], 0.05 * B[:p.T])
        else:
            K[:p.T] = firm.get_K(L[:p.T], p.tpi_firm_r[:p.T], p)
        Ynew = firm.get_Y(K[:p.T], L[:p.T], p)
        if not p.small_open:
            rnew = firm.get_r(Ynew[:p.T], K[:p.T], p)
        else:
            rnew = r.copy()
        # compute w
        wnew = firm.get_w_from_r(rnew[:p.T], p)

        b_mat_shift = np.append(np.reshape(initial_b, (1, p.S, p.J)),
                                b_mat[:p.T - 1, :, :], axis=0)
        BQnew = aggr.get_BQ(rnew[:p.T], b_mat_shift, None, p, 'TPI', False)
        BQnew_3D = np.tile(BQnew.reshape(BQnew.shape[0], 1, BQnew.shape[1]), (1, p.S, 1))
        REVENUE = np.array(list(
            aggr.revenue(rnew[:p.T], wnew[:p.T], bmat_s,
                         n_mat[:p.T, :, :], BQnew_3D[:p.T, :, :], Ynew[:p.T],
                         L[:p.T], K[:p.T], factor, theta, etr_parms4D,
                         p, 'TPI')) + [revenue_ss] * p.S)

        if p.budget_balance:
            T_H_new = REVENUE
        elif not p.baseline_spending:
            T_H_new = p.ALPHA_T[:p.T] * Ynew[:p.T]
        # If baseline_spending==True, no need to update T_H, it's fixed

        if p.small_open and not p.budget_balance:
            # Loop through years to calculate debt and gov't spending.
            # This is done earlier when small_open=False.
            if p.baseline:
                D_0 = p.initial_debt * Y[0]
            else:
                D_0 = D0
            if not p.baseline_spending:
                G_0 = p.ALPHA_G[0] * Ynew[0]
            dg_fixed_values = (Ynew, REVENUE, T_H, D_0, G_0)
            Dnew, G = fiscal.D_G_path(r, dg_fixed_values, Gbaseline, p)

        if p.budget_balance:
            Dnew = D

        w[:p.T] = wnew[:p.T]
        r[:p.T] = utils.convex_combo(rnew[:p.T], r[:p.T], p.nu)
        BQ[:p.T] = utils.convex_combo(BQnew[:p.T], BQ[:p.T], p.nu)
        D = Dnew
        Y[:p.T] = utils.convex_combo(Ynew[:p.T], Y[:p.T], p.nu)
        if not p.baseline_spending:
            T_H[:p.T] = utils.convex_combo(T_H_new[:p.T], T_H[:p.T], p.nu)
        guesses_b = utils.convex_combo(b_mat, guesses_b, p.nu)
        guesses_n = utils.convex_combo(n_mat, guesses_n, p.nu)

        print('r diff: ', (rnew[:p.T] - r[:p.T]).max(),
              (rnew[:p.T] - r[:p.T]).min())
        print('BQ diff: ', (BQnew[:p.T] - BQ[:p.T]).max(),
              (BQnew[:p.T] - BQ[:p.T]).min())
        print('T_H diff: ', (T_H_new[:p.T]-T_H[:p.T]).max(),
              (T_H_new[:p.T] - T_H[:p.T]).min())
        print('Y diff: ', (Ynew[:p.T]-Y[:p.T]).max(),
              (Ynew[:p.T] - Y[:p.T]).min())
        if not p.baseline_spending:
            if T_H.all() != 0:
                TPIdist = np.array(
                    list(utils.pct_diff_func(rnew[:p.T], r[:p.T])) +
                    list(utils.pct_diff_func(BQnew[:p.T],
                                             BQ[:p.T]).flatten()) +
                    list(utils.pct_diff_func(wnew[:p.T], w[:p.T])) +
                    list(utils.pct_diff_func(T_H_new[:p.T],
                                             T_H[:p.T]))).max()
            else:
                TPIdist = np.array(
                    list(utils.pct_diff_func(rnew[:p.T], r[:p.T])) +
                    list(utils.pct_diff_func(BQnew[:p.T],
                                             BQ[:p.T]).flatten()) +
                    list(utils.pct_diff_func(wnew[:p.T], w[:p.T])) +
                    list(np.abs(T_H[:p.T]))).max()
        else:
            TPIdist = np.array(
                list(utils.pct_diff_func(rnew[:p.T], r[:p.T])) +
                list(utils.pct_diff_func(BQnew[:p.T], BQ[:p.T]).flatten())
                + list(utils.pct_diff_func(wnew[:p.T], w[:p.T])) +
                list(utils.pct_diff_func(Ynew[:p.T], Y[:p.T]))).max()

        TPIdist_vec[TPIiter] = TPIdist
        # After T=10, if cycling occurs, drop the value of nu
        # wait til after T=10 or so, because sometimes there is a jump up
        # in the first couple iterations
        # if TPIiter > 10:
        #     if TPIdist_vec[TPIiter] - TPIdist_vec[TPIiter - 1] > 0:
        #         nu /= 2
        #         print 'New Value of nu:', nu
        TPIiter += 1
        print('Iteration:', TPIiter)
        print('\tDistance:', TPIdist)

    # Loop through years to calculate debt and gov't spending.
    # The re-assignment of G0 & D0 is necessary because Y0 may change
    # in the TPI loop.
    if not p.budget_balance:
        if p.baseline:
            D_0 = p.initial_debt * Y[0]
        else:
            D_0 = D0
        if not p.baseline_spending:
            G_0 = p.ALPHA_G[0] * Y[0]
        dg_fixed_values = (Y, REVENUE, T_H, D_0, G_0)
        D, G = fiscal.D_G_path(r, dg_fixed_values, Gbaseline, p)

    # Solve HH problem in inner loop
    outer_loop_vars = (r, K, BQ, T_H, theta)
    euler_errors = np.zeros((p.T, 2 * p.S, p.J))
    lazy_values = []
    for j in range(p.J):
        guesses = (guesses_b[:, :, j], guesses_n[:, :, j])
        lazy_values.append(
<<<<<<< HEAD
            delayed(inner_loop)(guesses, outer_loop_vars, initial_values,
                                j, ind, p))
=======
            delayed(inner_loop)(guesses, outer_loop_vars,
                                inner_loop_params, j))
>>>>>>> ac414deb
    results = compute(*lazy_values, scheduler=dask.multiprocessing.get,
                      num_workers=p.num_workers)
    for j, result in enumerate(results):
        euler_errors[:, :, j], b_mat[:, :, j], n_mat[:, :, j] = result

    bmat_s = np.zeros((p.T, p.S, p.J))
    bmat_s[0, 1:, :] = initial_b[:-1, :]
    bmat_s[1:, 1:, :] = b_mat[:p.T-1, :-1, :]
    bmat_splus1 = np.zeros((p.T, p.S, p.J))
    bmat_splus1[:, :, :] = b_mat[:p.T, :, :]

    L[:p.T] = aggr.get_L(n_mat[:p.T], p, 'TPI')
    B[1:p.T] = aggr.get_K(bmat_splus1[:p.T], p, 'TPI', 'False')[:p.T - 1]

    if not p.small_open:
        K[:p.T] = B[:p.T] - D[:p.T]
    else:
        K[:p.T] = firm.get_K(L[:p.T], p.tpi_firm_r[:p.T], p)
    Ynew = firm.get_Y(K[:p.T], L[:p.T], p)

    # testing for change in Y
    ydiff = Ynew[:p.T] - Y[:p.T]
    ydiff_max = np.amax(np.abs(ydiff))
    print('ydiff_max = ', ydiff_max)

    if not p.small_open:
        rnew = firm.get_r(Ynew[:p.T], K[:p.T], p)
    else:
        rnew = r
    # compute
    wnew = firm.get_w_from_r(rnew[:p.T], p)

    # Update Y
    Y = Ynew[:]

    b_mat_shift = np.append(np.reshape(initial_b, (1, p.S, p.J)),
                            b_mat[:p.T - 1, :, :], axis=0)
    BQnew = aggr.get_BQ(rnew, b_mat_shift, None, p, 'TPI', False)
    BQnew_3D = np.tile(BQnew.reshape(BQnew.shape[0], 1,
                                     BQnew.shape[1]), (1, p.S, 1))
    REVENUE = np.array(
        list(aggr.revenue(rnew[:p.T], wnew[:p.T], bmat_s,
                          n_mat[:p.T, :, :], BQnew_3D[:p.T, :, :],
                          Ynew[:p.T], L[:p.T], K[:p.T], factor, theta,
                          etr_parms4D, p, 'TPI')) + [revenue_ss] * p.S)
    tax_path = tax.total_taxes(r[:p.T], w[:p.T], bmat_s,
                               n_mat[:p.T, :, :], BQ_3D[:p.T, :, :],
                               factor, T_H[:p.T], theta, None, False,
                               'TPI', p.e, p.retire, etr_parms4D, p)
    rpath = utils.to_timepath_shape(r, p)
    wpath = utils.to_timepath_shape(w, p)
    c_path = household.get_cons(rpath[:p.T, :, :], wpath[:p.T, :, :],
                                bmat_s, bmat_splus1, n_mat[:p.T, :, :],
                                BQ_3D[:p.T, :, :], tax_path, p.e, None,
                                p)
    C = aggr.get_C(c_path, p, 'TPI')

    if not p.budget_balance:
        if p.baseline:
            D_0 = p.initial_debt * Y[0]
        else:
            D_0 = D0
        if not p.baseline_spending:
            G_0 = p.ALPHA_G[0] * Y[0]
        dg_fixed_values = (Y, REVENUE, T_H, D_0, G_0)
        D, G = fiscal.D_G_path(r, dg_fixed_values, Gbaseline, p)

    if not p.small_open:
        I = aggr.get_I(bmat_splus1[:p.T], K[1:p.T + 1], K[:p.T], p, 'TPI')
        rc_error = Y[:p.T] - C[:p.T] - I[:p.T] - G[:p.T]
    else:
        I = ((1 + p.g_n[:p.T]) * np.exp(p.g_y) * K[1:p.T + 1] -
             (1.0 - p.delta) * K[:p.T])
        BI = aggr.get_I(bmat_splus1[:p.T], B[1:p.T + 1], B[:p.T], p, 'TPI')
        new_borrowing = (D[1:p.T] * (1 + p.g_n[1:p.T]) *
                         np.exp(p.g_y) - D[:p.T - 1])
        rc_error = (Y[:p.T - 1] + new_borrowing - (
            C[:p.T - 1] + BI[:p.T - 1] + G[:p.T - 1]) +
                    (p.tpi_hh_r[:p.T - 1] * B[:p.T - 1] - (
                        p.delta + p.tpi_firm_r[:p.T - 1]) * K[:p.T - 1] -
                     p.tpi_hh_r[:p.T - 1] * D[:p.T - 1]))

    # Compute total investment (not just domestic)
    I_total = ((1 + p.g_n[:p.T]) * np.exp(p.g_y) * K[1:p.T + 1] -
               (1.0 - p.delta) * K[:p.T])

    # Compute business and invidiual income tax revenue
    business_revenue = tax.get_biz_tax(w[:p.T], Y[:p.T], L[:p.T],
                                       K[:p.T], p)
    IITpayroll_revenue = REVENUE[:p.T] - business_revenue[:p.T]
    rce_max = np.amax(np.abs(rc_error))
    print('Max absolute value resource constraint error:', rce_max)

    print('Checking time path for violations of constraints.')
    for t in range(p.T):
        household.constraint_checker_TPI(
            b_mat[t], n_mat[t], c_path[t], t, p.ltilde)

    eul_savings = euler_errors[:, :p.S, :].max(1).max(1)
    eul_laborleisure = euler_errors[:, p.S:, :].max(1).max(1)

    print('Max Euler error, savings: ', eul_savings)
    print('Max Euler error labor supply: ', eul_laborleisure)

    '''
    ------------------------------------------------------------------------
    Save variables/values so they can be used in other modules
    ------------------------------------------------------------------------
    '''

    output = {'Y': Y, 'B': B, 'K': K, 'L': L, 'C': C, 'I': I,
              'I_total': I_total, 'BQ': BQ,
              'REVENUE': REVENUE, 'business_revenue': business_revenue,
              'IITpayroll_revenue': IITpayroll_revenue, 'T_H': T_H,
              'G': G, 'D': D, 'r': r, 'w': w, 'b_mat': b_mat,
              'n_mat': n_mat, 'c_path': c_path, 'tax_path': tax_path,
              'eul_savings': eul_savings,
              'eul_laborleisure': eul_laborleisure}

    tpi_dir = os.path.join(p.output_base, "TPI")
    utils.mkdirs(tpi_dir)
    tpi_vars = os.path.join(tpi_dir, "TPI_vars.pkl")
    pickle.dump(output, open(tpi_vars, "wb"))

    if np.any(G) < 0:
        print('Government spending is negative along transition path' +
              ' to satisfy budget')

    if (((TPIiter >= p.maxiter) or
         (np.absolute(TPIdist) > p.mindist_TPI)) and
        ENFORCE_SOLUTION_CHECKS):
        raise RuntimeError('Transition path equlibrium not found' +
                           ' (TPIdist)')

    if ((np.any(np.absolute(rc_error) >= p.mindist_TPI * 10)) and
        ENFORCE_SOLUTION_CHECKS):
        raise RuntimeError('Transition path equlibrium not found ' +
                           '(rc_error)')

    if ((np.any(np.absolute(eul_savings) >= p.mindist_TPI) or
         (np.any(np.absolute(eul_laborleisure) > p.mindist_TPI))) and
        ENFORCE_SOLUTION_CHECKS):
        raise RuntimeError('Transition path equlibrium not found ' +
                           '(eulers)')

    return output<|MERGE_RESOLUTION|>--- conflicted
+++ resolved
@@ -283,11 +283,7 @@
 
     Returns: euler_errors, b_mat, n_mat
     '''
-<<<<<<< HEAD
-    #unpack variables and parameters pass to function
-=======
     # unpack variables and parameters pass to function
->>>>>>> ac414deb
     (K0, b_sinit, b_splus1init, factor, initial_b, initial_n,
      initial_debt, D0) = initial_values
     guesses_b, guesses_n = guesses
@@ -518,11 +514,7 @@
             guesses = (guesses_b[:, :, j], guesses_n[:, :, j])
             lazy_values.append(
                 delayed(inner_loop)(guesses, outer_loop_vars,
-<<<<<<< HEAD
                                     initial_values, j, ind, p))
-=======
-                                    inner_loop_params, j))
->>>>>>> ac414deb
         results = compute(*lazy_values, scheduler=dask.multiprocessing.get,
                           num_workers=p.num_workers)
         for j, result in enumerate(results):
@@ -590,7 +582,8 @@
         b_mat_shift = np.append(np.reshape(initial_b, (1, p.S, p.J)),
                                 b_mat[:p.T - 1, :, :], axis=0)
         BQnew = aggr.get_BQ(rnew[:p.T], b_mat_shift, None, p, 'TPI', False)
-        BQnew_3D = np.tile(BQnew.reshape(BQnew.shape[0], 1, BQnew.shape[1]), (1, p.S, 1))
+        BQnew_3D = np.tile(BQnew.reshape(BQnew.shape[0], 1, BQnew.shape[1]),
+                           (1, p.S, 1))
         REVENUE = np.array(list(
             aggr.revenue(rnew[:p.T], wnew[:p.T], bmat_s,
                          n_mat[:p.T, :, :], BQnew_3D[:p.T, :, :], Ynew[:p.T],
@@ -691,13 +684,8 @@
     for j in range(p.J):
         guesses = (guesses_b[:, :, j], guesses_n[:, :, j])
         lazy_values.append(
-<<<<<<< HEAD
             delayed(inner_loop)(guesses, outer_loop_vars, initial_values,
                                 j, ind, p))
-=======
-            delayed(inner_loop)(guesses, outer_loop_vars,
-                                inner_loop_params, j))
->>>>>>> ac414deb
     results = compute(*lazy_values, scheduler=dask.multiprocessing.get,
                       num_workers=p.num_workers)
     for j, result in enumerate(results):
