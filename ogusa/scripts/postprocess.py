'''
------------------------------------------------------------------------
Last updated 4/8/2016

This function finds the percentage changes in macro variables that
result from the tax reform.

This py-file calls the following other files:
            macro_output.py

This py-file creates the following other file(s):
            ./ogusa_output{}.pkl
------------------------------------------------------------------------
'''

import pickle
import numpy as np
import os

import ogusa
from ogusa import macro_output
from ogusa.utils import REFORM_DIR, BASELINE_DIR

DEFAULTS = dict(baseline_dir=BASELINE_DIR,
                policy_dir=REFORM_DIR)

def create_diff(baseline_dir, policy_dir, dump_output=False):
    '''
    --------------------------------------------------------------------
    This function finds the percentage changes in macro variables that
    result from the tax reform.
    --------------------------------------------------------------------

    INPUTS:
    baseline_dir = string, path for directory with baseline policy results
    policy_dir   = string, path for directory with reform policy results
    dump_output  = boolean, =True if want results saved to pickle

    OTHER FUNCTIONS AND FILES CALLED BY THIS FUNCTION:
    macro_output.dump_diff_output()

    OBJECTS CREATED WITHIN FUNCTION:
    pct_changes  = [7,12] array, numpy array with pct changes in macro variables
                    from baseline to reform for each year. Final column = steady state.
                    Macro vars: Y, C, K, L, w, r, T_H

    RETURNS:
    pct_changes

    OUTPUT:
    ./ogusa_output{}.pkl

    --------------------------------------------------------------------
    '''
    out = macro_output.dump_diff_output(baseline_dir, policy_dir)
    pct_changes, baseline_macros, policy_macros = out
<<<<<<< HEAD

    np.savetxt(policy_dir + '/ClosedEconPctChanges.csv',pct_changes,delimiter=",")
    if dump_output:
        pickle.dump(pct_changes, open("ogusa_output.pkl", "wb"))

    np.savetxt(baseline_dir + '/ClosedEconBaseline.csv',baseline_macros,delimiter=",")
    np.savetxt(policy_dir + '/ClosedEconPolicy.csv',policy_macros,delimiter=",")
=======
    pct_changes_path = os.path.join(policy_dir, 'ClosedEconPctChanges.csv')
    np.savetxt(pct_changes_path, pct_changes, delimiter=",")
    if dump_output:
        pickle.dump(pct_changes, open("ogusa_output.pkl", "wb"))

    closed_econ_base_path = os.path.join(baseline_dir, 'ClosedEconBaseline.csv')
    np.savetxt(closed_econ_base_path, baseline_macros, delimiter=",")

    closed_econ_policy_path = os.path.join(policy_dir, 'ClosedEconPolicy.csv')
    np.savetxt(closed_econ_policy_path, policy_macros, delimiter=",")
>>>>>>> e7067b8c

    return pct_changes

if __name__ == "__main__":
    create_diff(**DEFAULTS)<|MERGE_RESOLUTION|>--- conflicted
+++ resolved
@@ -54,15 +54,6 @@
     '''
     out = macro_output.dump_diff_output(baseline_dir, policy_dir)
     pct_changes, baseline_macros, policy_macros = out
-<<<<<<< HEAD
-
-    np.savetxt(policy_dir + '/ClosedEconPctChanges.csv',pct_changes,delimiter=",")
-    if dump_output:
-        pickle.dump(pct_changes, open("ogusa_output.pkl", "wb"))
-
-    np.savetxt(baseline_dir + '/ClosedEconBaseline.csv',baseline_macros,delimiter=",")
-    np.savetxt(policy_dir + '/ClosedEconPolicy.csv',policy_macros,delimiter=",")
-=======
     pct_changes_path = os.path.join(policy_dir, 'ClosedEconPctChanges.csv')
     np.savetxt(pct_changes_path, pct_changes, delimiter=",")
     if dump_output:
@@ -73,7 +64,6 @@
 
     closed_econ_policy_path = os.path.join(policy_dir, 'ClosedEconPolicy.csv')
     np.savetxt(closed_econ_policy_path, policy_macros, delimiter=",")
->>>>>>> e7067b8c
 
     return pct_changes
 
